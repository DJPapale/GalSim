#include "boost/python.hpp"
#include "boost/python/stl_iterator.hpp"
#include "SBProfile.h"
#include "SBDeconvolve.h"

namespace bp = boost::python;

namespace galsim {
namespace {

typedef bp::return_value_policy<bp::manage_new_object> ManageNew;

struct PyPhotonArray {
    
    static PhotonArray * construct(bp::object const & vx, bp::object const & vy,
                                   bp::object const & vflux) {
        Py_ssize_t size = bp::len(vx);
        if (size != bp::len(vx)) {
            PyErr_SetString(PyExc_ValueError,
                            "Length of vx array does not match  length of vy array");
            bp::throw_error_already_set();
        }
        if (size != bp::len(vflux)) {
            PyErr_SetString(PyExc_ValueError,
                            "Length of vx array does not match length of vflux array");
            bp::throw_error_already_set();
        }
        std::vector<double> vx_(size);
        std::vector<double> vy_(size);
        std::vector<double> vflux_(size);
        for (Py_ssize_t n = 0; n < size; ++n) {
            vx_[n] = bp::extract<double>(vx[n]);
            vy_[n] = bp::extract<double>(vy[n]);
            vflux_[n] = bp::extract<double>(vflux[n]);
        }
        return new PhotonArray(vx_, vy_, vflux_);
    }

    static void wrap() {
        const char * doc = 
            "\n"
            "Class to hold a list of 'photon' arrival positions\n"
            "\n"
            "Class holds a vector of information about photon arrivals: x\n"
            "and y positions, and a flux carried by each photon.  It is the\n"
            "intention that fluxes of photons be nearly equal in absolute\n"
            "value so that noise statistics can be estimated by counting\n"
            "number of positive and negative photons.  This class holds the\n"
            "code that allows its flux to be added to a surface-brightness\n"
            "Image.\n"
            ;
        bp::class_<PhotonArray> pyPhotonArray("PhotonArray", doc, bp::no_init);
        pyPhotonArray
            .def(
                "__init__",
                bp::make_constructor(&construct, bp::default_call_policies(),
                                     bp::args("vx", "vy", "vflux"))
            )
            .def(bp::init<int>(bp::args("n")))
            .def("__len__", &PhotonArray::size)
            .def("reserve", &PhotonArray::reserve)
            .def("setPhoton", &PhotonArray::setPhoton, bp::args("i", "x", "y", "flux"))
            .def("getX", &PhotonArray::getX)
            .def("getY", &PhotonArray::getY)
            .def("getFlux", &PhotonArray::getFlux)
            .def("getTotalFlux", &PhotonArray::getTotalFlux)
            .def("setTotalFlux", &PhotonArray::setTotalFlux)
            .def("append", &PhotonArray::append)
            .def("convolve", &PhotonArray::convolve)
            .def("addTo", 
                 (double(PhotonArray::*)(ImageView<float> &) const)&PhotonArray::addTo,
                 bp::arg("image"),
                 "Add photons' fluxes into image. Returns total flux of photons falling inside "
                 "image bounds.")
            .def("addTo", 
                 (double(PhotonArray::*)(ImageView<double> &) const)&PhotonArray::addTo,
                 bp::arg("image"),
                 "Add photons' fluxes into image. Returns total flux of photons falling inside "
                 "image bounds.")
            ;
    }

};

// Used by multiple profile classes to ensure at most one radius is given.
void checkRadii(const bp::object & r1, const bp::object & r2, const bp::object & r3) {
    int nRad = (r1.ptr() != Py_None) + (r2.ptr() != Py_None) + (r3.ptr() != Py_None);
    if (nRad > 1) {
        PyErr_SetString(PyExc_TypeError, "Multiple radius parameters given");
        bp::throw_error_already_set();
    }
    if (nRad == 0) {
        PyErr_SetString(PyExc_TypeError, "No radius parameter given");
        bp::throw_error_already_set();
    }
}

struct PySBProfile {

    template <typename U, typename W>
    static void wrapTemplates(W & wrapper) {
        // We don't need to wrap templates in a separate function, but it keeps us
        // from having to repeat each of the lines below for each type.
        // We also don't need to make 'W' a template parameter in this case,
        // but it's easier to do that than write out the full class_ type.
        wrapper
            .def("drawShoot", 
                 (double (SBProfile::*)(Image<U> &, double, UniformDeviate , double, bool) 
                  const)&SBProfile::drawShoot,
                 (bp::arg("image"), bp::arg("N"), bp::arg("ud"),
<<<<<<< HEAD
                  bp::arg("noise")=0., bp::arg("poissonFlux")=true),
=======
                  bp::arg("noise")=0., bp::arg("poisson_flux")=true),
>>>>>>> f0bc2ad1
                 "Draw object into existing image using photon shooting.\n"
                 "\n"
                 "Setting optional integer arg possionFlux != 0 allows profile flux to vary \n"
                 "according to Poisson statistics for N samples.\n"
                 "\n"
                 "Returns total flux of photons that landed inside image bounds.")
            .def("drawShoot", 
                 (double (SBProfile::*)(ImageView<U>, double, UniformDeviate , double, bool)
                  const)&SBProfile::drawShoot,
                 (bp::arg("image"), bp::arg("N"), bp::arg("ud"),
<<<<<<< HEAD
                  bp::arg("noise")=0., bp::arg("poissonFlux")=true),
=======
                  bp::arg("noise")=0., bp::arg("poisson_flux")=true),
>>>>>>> f0bc2ad1
                 "Draw object into existing image using photon shooting.\n"
                 "\n"
                 "Setting optional integer arg possionFlux != 0 allows profile flux to vary \n"
                 "according to Poisson statistics for N samples.\n"
                 "\n"
                 "Returns total flux of photons that landed inside image bounds.")
            .def("draw", 
                 (double (SBProfile::*)(Image<U> &, double, int) const)&SBProfile::draw,
                 (bp::arg("image"), bp::arg("dx")=0., bp::arg("wmult")=1),
                 "Draw in-place, resizing if necessary, and return the summed flux.")
            .def("draw", 
                 (double (SBProfile::*)(ImageView<U> &, double, int) const)&SBProfile::draw,
                 (bp::arg("image"), bp::arg("dx")=0., bp::arg("wmult")=1),
                 "Draw in-place and return the summed flux.")
            .def("plainDraw",
                 (double (SBProfile::*)(ImageView<U> &, double, int) const)&SBProfile::plainDraw,
                 (bp::arg("image"), bp::arg("dx")=0., bp::arg("wmult")=1),
                 "Draw in place using only real methods")
            .def("fourierDraw",
                 (double (SBProfile::*)(ImageView<U> &, double, int) const)&SBProfile::fourierDraw,
                 (bp::arg("image"), bp::arg("dx")=0., bp::arg("wmult")=1),
                 "Draw in place using only Fourier methods")
            .def("drawK",
                 (void (SBProfile::*)(ImageView<U> &, ImageView<U> &, double, int) 
                  const)&SBProfile::drawK,
                 (bp::arg("re"), bp::arg("im"), bp::arg("dx")=0., bp::arg("wmult")=1),
                 "Draw in k-space automatically")
            .def("plainDrawK",
                 (void (SBProfile::*)(ImageView<U> &, ImageView<U> &, double, int) 
                  const)&SBProfile::plainDrawK,
                 (bp::arg("re"), bp::arg("im"), bp::arg("dx")=0., bp::arg("wmult")=1),
                 "evaluate in k-space automatically")
            .def("fourierDrawK",
                 (void (SBProfile::*)(ImageView<U> &, ImageView<U> &, double, int) 
                  const)&SBProfile::fourierDrawK,
                 (bp::arg("re"), bp::arg("im"), bp::arg("dx")=0., bp::arg("wmult")=1),
                 "FT from x-space")
            ;
    }

    static void wrap() {
        static char const * doc = 
            "\n"
            "SBProfile is an abstract base class represented all of the 2d surface\n"
            "brightness that we know how to draw.  Every SBProfile knows how to\n"
            "draw an Image<float> of itself in real and k space.  Each also knows\n"
            "what is needed to prevent aliasing or truncation of itself when drawn.\n"
            "\n"
            "Note that when you use the SBProfile::draw() routines you will get an\n"
            "image of **surface brightness** values in each pixel, not the flux\n"
            "that fell into the pixel.  To get flux, you must multiply the image by\n"
            "(dx*dx).\n"
            "\n"
            "drawK() routines are normalized such that I(0,0) is the total flux.\n"
            "\n"
            "Currently we have the following possible implementations of SBProfile:\n"
            "Basic shapes: SBBox, SBGaussian, SBExponential, SBAiry, SBSersic\n"
            "SBLaguerre: Gauss-Laguerre expansion\n"
            "SBTransform: affine transformation of another SBProfile\n"
            "SBAdd: sum of SBProfiles\n"
            "SBConvolve: convolution of other SBProfiles\n"
            "\n"
            "==== Drawing routines ==== \n"
            "Grid on which SBProfile is drawn has pitch dx; given dx=0. default,\n"
            "routine will choose dx to be at least fine enough for Nyquist sampling\n"
            "at maxK().  If you specify dx, image will be drawn with this dx and\n"
            "you will receive an image with the aliased frequencies included.\n"
            "\n"
            "If input image is not specified or has null dimension, a square image\n"
            "will be drawn which is big enough to avoid folding.  If drawing is\n"
            "done using FFT, it will be scaled up to a power of 2, or 3x2^n,\n"
            "whicher fits.  If input image has finite dimensions then these will be\n"
            "used, although in an FFT the image may be calculated internally on a\n"
            "larger grid to avoid folding.  Specifying wmult>1 will draw an image\n"
            "that is wmult times larger than the default choice, i.e. it will have\n"
            "finer sampling in k space and have less folding.\n"
            ;

        bp::class_<SBProfile> pySBProfile("SBProfile", doc, bp::no_init);
        pySBProfile
            .def(bp::init<const SBProfile &>())
            .def("xValue", &SBProfile::xValue,
                 "Return value of SBProfile at a chosen 2d position in real space.\n"
                 "May not be implemented for derived classes (e.g. SBConvolve) that\n"
                 "require an FFT to determine real-space values.")
            .def("kValue", &SBProfile::kValue,
                 "Return value of SBProfile at a chosen 2d position in k-space.")
            .def("maxK", &SBProfile::maxK, "Value of k beyond which aliasing can be neglected")
            .def("nyquistDx", &SBProfile::nyquistDx, "Image pixel spacing that does not alias maxK")
            .def("stepK", &SBProfile::stepK,
                 "Sampling in k space necessary to avoid folding of image in x space")
            .def("isAxisymmetric", &SBProfile::isAxisymmetric)
            .def("hasHardEdges", &SBProfile::hasHardEdges)
            .def("isAnalyticX", &SBProfile::isAnalyticX,
                 "True if real-space values can be determined immediately at any position without\n"
                 " DFT.")
            .def("centroid", &SBProfile::centroid)
            .def("getFlux", &SBProfile::getFlux)
            .def("scaleFlux", &SBProfile::scaleFlux, bp::args("fluxRatio"))
            .def("setFlux", &SBProfile::setFlux, bp::args("flux"))
            .def("applyTransformation", &SBProfile::applyTransformation, bp::args("e"))
            .def("applyShear",
                 (void (SBProfile::*)(Shear))&SBProfile::applyShear,
                 (bp::arg("s")))
            .def("applyRotation", &SBProfile::applyRotation, bp::args("theta"))
            .def("applyShift", &SBProfile::applyShift, bp::args("dx", "dy"))
            .def("shoot", &SBProfile::shoot, bp::args("n", "u"))
            .def("draw", (ImageView<float> (SBProfile::*)(double, int) const)&SBProfile::draw,
                 (bp::arg("dx")=0., bp::arg("wmult")=1), "default draw routine")
            ;
        wrapTemplates<float>(pySBProfile);
        wrapTemplates<double>(pySBProfile);
    }

};

struct PySBAdd {

    // This will be wrapped as a Python constructor; it accepts an arbitrary Python iterable.
    static SBAdd * construct(bp::object const & iterable) {
        bp::stl_input_iterator<SBProfile> begin(iterable), end;
        std::list<SBProfile> plist(begin, end);
        return new SBAdd(plist);
    }

    static void wrap() {
        static char const * doc = 
            "Sum of SBProfiles."
            ;
            
        bp::class_< SBAdd, bp::bases<SBProfile> >("SBAdd", doc, bp::no_init)
            // bp tries the overloads in reverse order, so we wrap the most general one first
            // to ensure we try it last
            .def("__init__", bp::make_constructor(&construct, bp::default_call_policies(),
                                                  bp::args("slist")))
            .def(bp::init<const SBProfile &, const SBProfile &>(bp::args("s1", "s2")))
            .def(bp::init<const SBAdd &>())
            ;
    }

};

struct PySBTransform {

    static void wrap() {
        static char const * doc = 
            "SBTransform is an affine transformation of another SBProfile.\n"
            "Origin of original shape will now appear at x0.\n"
            "Flux is NOT conserved in transformation - SB is preserved."
            ;
            
        bp::class_< SBTransform, bp::bases<SBProfile> >("SBTransform", doc, bp::no_init)
            .def(bp::init<const SBProfile &, double, double, double, double, Position<double>, double >(
                     (bp::args("sbin", "mA", "mB", "mC", "mD"),
                      bp::arg("x0")=Position<double>(0.,0.),
                      bp::arg("fluxScaling")=1.)
                 ))
            .def(bp::init<const SBProfile &, const Ellipse &, double>(
                     (bp::arg("sbin"), bp::arg("e")=Ellipse(), bp::arg("fluxScaling")=1.)
                 ))
            .def(bp::init<const SBTransform &>())
            ;
    }

};

struct PySBConvolve {

    // This will be wrapped as a Python constructor; it accepts an arbitrary Python iterable.
    static SBConvolve * construct(bp::object const & iterable, bool real_space) {
        bp::stl_input_iterator<SBProfile> begin(iterable), end;
        std::list<SBProfile> plist(begin, end);
        return new SBConvolve(plist, real_space);
    }

    static void wrap() {
        bp::class_< SBConvolve, bp::bases<SBProfile> >("SBConvolve", bp::no_init)
            // bp tries the overloads in reverse order, so we wrap the most general one first
            // to ensure we try it last
            .def("__init__", 
                 bp::make_constructor(&construct, bp::default_call_policies(), 
                                      (bp::arg("slist"), bp::arg("real_space")=false)
                 ))
            .def(bp::init<const SBProfile &, const SBProfile &, bool>(
                     (bp::args("s1", "s2"), bp::arg("real_space")=false)
                 ))
            .def(bp::init<const SBProfile &, const SBProfile &, const SBProfile &, bool>(
                     (bp::args("s1", "s2", "s3"), bp::arg("real_space")=false)
                 ))
            .def(bp::init<const SBConvolve &>())
            ;
    }

};

struct PySBDeconvolve {

    static void wrap() {
        bp::class_< SBDeconvolve, bp::bases<SBProfile> >("SBDeconvolve", bp::no_init)
            .def(bp::init<const SBProfile &>(bp::args("adaptee")))
            .def(bp::init<const SBDeconvolve &>())
            ;
    }

};

struct PySBGaussian {

    static SBGaussian * construct(
        const bp::object & half_light_radius,
        const bp::object & sigma,
        const bp::object & fwhm,
        double flux
    ) {
        double s = 1.0;
        checkRadii(half_light_radius, sigma, fwhm);
        if (half_light_radius.ptr() != Py_None) {
            s = bp::extract<double>(half_light_radius) * 0.84932180028801907; // (2\ln2)^(-1/2)
        }
        if (sigma.ptr() != Py_None) {
            s = bp::extract<double>(sigma);
        }
        if (fwhm.ptr() != Py_None) {
            s = bp::extract<double>(fwhm) * 0.42466090014400953; // 1 / (2(2\ln2)^(1/2))
        }
        return new SBGaussian(s, flux);
    }

    static void wrap() {
        bp::class_<SBGaussian,bp::bases<SBProfile> >(
            "SBGaussian",
            "SBGaussian(flux=1., half_light_radius=None, sigma=None, fwhm=None)\n\n"
            "Construct an exponential profile with the given flux and half-light radius,\n"
            "sigma, or FWHM.  Exactly one radius must be provided.\n",
            bp::no_init)
            .def(
                "__init__", bp::make_constructor(
                    &construct, bp::default_call_policies(),
                    (bp::arg("half_light_radius")=bp::object(), bp::arg("sigma")=bp::object(), 
                     bp::arg("fwhm")=bp::object(), bp::arg("flux")=1.))
            )
            .def(bp::init<const SBGaussian &>())
            .def("getSigma", &SBGaussian::getSigma)
            ;
    }
};

struct PySBSersic {

    static SBSersic * construct(
        double n, 
        const bp::object & half_light_radius,
        double flux
    ) {
        if (half_light_radius.ptr() == Py_None) {
            PyErr_SetString(PyExc_TypeError, "No radius parameter given");
            bp::throw_error_already_set();
        }
        return new SBSersic(n, bp::extract<double>(half_light_radius), flux);
    }
    static void wrap() {
        bp::class_<SBSersic,bp::bases<SBProfile> >("SBSersic", bp::no_init)
            .def("__init__",
                 bp::make_constructor(
                     &construct, bp::default_call_policies(),
                     (bp::arg("n"), bp::arg("half_light_radius")=bp::object(), bp::arg("flux")=1.)
                 )
            )
            .def(bp::init<const SBSersic &>())
            .def("getN", &SBSersic::getN)
            .def("getHalfLightRadius", &SBSersic::getHalfLightRadius)
            ;
    }
};

struct PySBExponential {


    static SBExponential * construct(
        const bp::object & half_light_radius,
        const bp::object & scale_radius,
        double flux
    ) {
        double s = 1.0;
        checkRadii(half_light_radius, scale_radius, bp::object());
        if (half_light_radius.ptr() != Py_None) {
            s = bp::extract<double>(half_light_radius) / 1.6783469900166605; // not analytic
        }
        if (scale_radius.ptr() != Py_None) {
            s = bp::extract<double>(scale_radius);
        }
        return new SBExponential(s, flux);
    }

    static void wrap() {
        bp::class_<SBExponential,bp::bases<SBProfile> >(
            "SBExponential",
            "SBExponential(flux=1., half_light_radius=None, scale=None)\n\n"
            "Construct an exponential profile with the given flux and either half-light radius\n"
            "or scale length.  Exactly one radius must be provided.\n",
            bp::no_init)
            .def(
                "__init__", bp::make_constructor(
                    &construct, bp::default_call_policies(),
                    (bp::arg("half_light_radius")=bp::object(), 
                     bp::arg("scale_radius")=bp::object(), (bp::arg("flux")=1.)))
             )
            .def(bp::init<const SBExponential &>())
            .def("getScaleRadius", &SBExponential::getScaleRadius)
            ;
    }
};

struct PySBAiry {
    static void wrap() {
        bp::class_<SBAiry,bp::bases<SBProfile> >("SBAiry", bp::no_init)
            .def(bp::init<double,double,double>(
                    (bp::arg("lam_over_D"), bp::arg("obscuration")=0., bp::arg("flux")=1.))
            )
            .def(bp::init<const SBAiry &>())
            .def("getLamOverD", &SBAiry::getLamOverD)
            .def("getObscuration", &SBAiry::getObscuration)
            ;
    }
};

struct PySBBox {

    static SBBox * construct(
        const bp::object & xw,
        const bp::object & yw,
        double flux
    ) {
        if (xw.ptr() == Py_None || yw.ptr() == Py_None) {
            PyErr_SetString(PyExc_TypeError, "SBBox requires x and y width parameters");
            bp::throw_error_already_set();
        }
        return new SBBox(bp::extract<double>(xw), bp::extract<double>(yw), flux);
    }

    static void wrap() {
        bp::class_<SBBox,bp::bases<SBProfile> >("SBBox", bp::no_init)
            .def("__init__",
                 bp::make_constructor(
                     &construct, bp::default_call_policies(),
                     (bp::arg("xw")=bp::object(), bp::arg("yw")=bp::object(), 
                      bp::arg("flux")=1.))
            )
            .def(bp::init<const SBBox &>())
            .def("getXWidth", &SBBox::getXWidth)
            .def("getYWidth", &SBBox::getYWidth)
            ;
    }
};

struct PySBMoffat {

    static SBMoffat * construct(
        double beta, 
        const bp::object & fwhm,
        const bp::object & scale_radius,
        const bp::object & half_light_radius,
        double trunc, 
        double flux
    ) {
        double s = 1.0;
        checkRadii(half_light_radius, scale_radius, fwhm);
        SBMoffat::RadiusType rType = SBMoffat::FWHM;
        if (fwhm.ptr() != Py_None) {
            s = bp::extract<double>(fwhm);
        }
        if (scale_radius.ptr() != Py_None) {
            s = bp::extract<double>(scale_radius);
            rType = SBMoffat::SCALE_RADIUS;
        }
        if (half_light_radius.ptr() != Py_None) {
            s = bp::extract<double>(half_light_radius);
            rType = SBMoffat::HALF_LIGHT_RADIUS;
        }
        return new SBMoffat(beta, s, rType, trunc, flux);
    }

    static void wrap() {
        bp::class_<SBMoffat,bp::bases<SBProfile> >("SBMoffat", bp::no_init)
            .def("__init__", 
                 bp::make_constructor(
                     &construct, bp::default_call_policies(),
                     (bp::arg("beta"), bp::arg("fwhm")=bp::object(), 
                      bp::arg("scale_radius")=bp::object(),
                      bp::arg("half_light_radius")=bp::object(),
                      bp::arg("trunc")=0., bp::arg("flux")=1.)
                 )
            )
            .def(bp::init<const SBMoffat &>())
            .def("getBeta", &SBMoffat::getBeta)
            .def("getScaleRadius", &SBMoffat::getScaleRadius)
            .def("getFWHM", &SBMoffat::getFWHM)
            .def("getHalfLightRadius", &SBMoffat::getHalfLightRadius)
            ;
    }
};

struct PySBDeVaucouleurs {
    static SBDeVaucouleurs * construct(
        const bp::object & half_light_radius,
        double flux 
    ) {
        if (half_light_radius.ptr() == Py_None) {
            PyErr_SetString(PyExc_TypeError, "No radius parameter given");
            bp::throw_error_already_set();
        }
        return new SBDeVaucouleurs(bp::extract<double>(half_light_radius), flux);
    }

    static void wrap() {
        bp::class_<SBDeVaucouleurs,bp::bases<SBProfile> >(
            "SBDeVaucouleurs",bp::no_init)
            .def("__init__",
                 bp::make_constructor(
                     &construct, bp::default_call_policies(),
                     (bp::arg("half_light_radius")=bp::object(), bp::arg("flux")=1.)
                 )
            )
            .def(bp::init<const SBDeVaucouleurs &>())
            .def("getHalfLightRadius", &SBDeVaucouleurs::getHalfLightRadius)
            ;
    }
};

} // anonymous

void pyExportSBProfile() {
    PySBProfile::wrap();
    PySBAdd::wrap();
    PySBTransform::wrap();
    PySBConvolve::wrap();
    PySBDeconvolve::wrap();
    PySBGaussian::wrap();
    PySBSersic::wrap();
    PySBExponential::wrap();
    PySBAiry::wrap();
    PySBBox::wrap();
    PySBMoffat::wrap();
    PySBDeVaucouleurs::wrap();
    PyPhotonArray::wrap();
}

} // namespace galsim<|MERGE_RESOLUTION|>--- conflicted
+++ resolved
@@ -108,11 +108,7 @@
                  (double (SBProfile::*)(Image<U> &, double, UniformDeviate , double, bool) 
                   const)&SBProfile::drawShoot,
                  (bp::arg("image"), bp::arg("N"), bp::arg("ud"),
-<<<<<<< HEAD
-                  bp::arg("noise")=0., bp::arg("poissonFlux")=true),
-=======
                   bp::arg("noise")=0., bp::arg("poisson_flux")=true),
->>>>>>> f0bc2ad1
                  "Draw object into existing image using photon shooting.\n"
                  "\n"
                  "Setting optional integer arg possionFlux != 0 allows profile flux to vary \n"
@@ -123,11 +119,7 @@
                  (double (SBProfile::*)(ImageView<U>, double, UniformDeviate , double, bool)
                   const)&SBProfile::drawShoot,
                  (bp::arg("image"), bp::arg("N"), bp::arg("ud"),
-<<<<<<< HEAD
-                  bp::arg("noise")=0., bp::arg("poissonFlux")=true),
-=======
                   bp::arg("noise")=0., bp::arg("poisson_flux")=true),
->>>>>>> f0bc2ad1
                  "Draw object into existing image using photon shooting.\n"
                  "\n"
                  "Setting optional integer arg possionFlux != 0 allows profile flux to vary \n"
