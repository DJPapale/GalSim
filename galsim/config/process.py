--- conflicted
+++ resolved
@@ -22,17 +22,6 @@
 import galsim
 
 valid_input_types = { 
-<<<<<<< HEAD
-    # The values are tuples with the class name to build, and a list of keys to ignore
-    # on the initial creation.  (e.g. PowerSpectrum has values that are used later.)
-    'catalog' : ('InputCatalog', []), 
-    'real_catalog' : ('RealGalaxyCatalog', []),
-    'nfw_halo' : ('NFWHalo', []),
-    'power_spectrum' : ('PowerSpectrum',
-                        # power_spectrum uses these extra parameters for buildGriddedShears later.
-                        ['grid_spacing', 'interpolant']),
-    'fits_header' : ('FitsHeader', []), 
-=======
     # The values are tuples with:
     # - the class name to build.
     # - a list of keys to ignore on the initial creation (e.g. PowerSpectrum has values that are 
@@ -47,7 +36,6 @@
                         ['grid_spacing', 'interpolant'], 
                         False),
     'fits_header' : ('FitsHeader', [], False), 
->>>>>>> 5ddbc122
 }
 
 
@@ -76,19 +64,11 @@
             #print 'key = ',key
             field = input[key]
             #print 'field = ',field
-<<<<<<< HEAD
-            field['type'], ignore = valid_input_types[key]
-            #print 'type, ignore = ',field['type'],ignore
-            input_obj = galsim.config.gsobject._BuildSimple(field, key, config, ignore)[0]
-            #print 'input_obj = ',input_obj
-            if logger and  key in ['catalog', 'real_catalog']:
-=======
             field['type'], ignore = valid_input_types[key][0:2]
             #print 'type, ignore = ',field['type'],ignore
             input_obj = galsim.config.gsobject._BuildSimple(field, key, config, ignore)[0]
             #print 'input_obj = ',input_obj
             if logger and  valid_input_types[key][2]:
->>>>>>> 5ddbc122
                 logger.info('Read %d objects from %s',input_obj.nobjects,key)
             # Store input_obj in the config for use by BuildGSObject function.
             config[key] = input_obj
@@ -172,36 +152,6 @@
     if type not in valid_types:
         raise AttributeError("Invalid output.type=%s."%type)
 
-<<<<<<< HEAD
-    # Process the input field.  We'll do this again before subsequent files, 
-    # but we may need some information from the input catalogs to help out on 
-    # the number of images and such.
-    ProcessInput(config, file_num=0, logger=logger)
-
-    # If (1) type is MultiFits or DataCube,
-    #    (2) the image type is Single, and
-    #    (3) there is an input catalog,
-    # then we don't require the nimages to be set in advance.
-    # We let nimages default to input_cat.nobjects
-    if ( ( type == 'MultiFits' or type == 'DataCube' ) and
-         'nimages' not in output and
-         ( 'image' not in config or 'type' not in config['image'] or 
-           config['image']['type'] == 'Single' ) and
-         'catalog' in config ):
-        output['nimages'] = config['catalog'].nobjects
-
-    # Also, if (1) type is Fits,
-    #          (2) the image type is Scattered, and
-    #          (3) there is an input catalog
-    # we do the same thing for image['nobjects']
-    if ( type == 'Fits' and 
-         ( 'image' in config and 'nobjects' not in config['image'] ) and
-         ( 'type' in config['image'] and config['image']['type'] == 'Scattered' ) and
-         'catalog' in config ):
-        config['image']['nobjects'] = config['catalog'].nobjects
-
-=======
->>>>>>> 5ddbc122
     # build_func is the function we'll call to build each file.
     build_func = eval('Build'+type)
     # nobj_func is the function that builds the nobj_per_file list
