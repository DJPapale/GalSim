--- conflicted
+++ resolved
@@ -438,19 +438,9 @@
                                                    'interpolant', config, str)[0]
         else:
             interpolant = None
-        if 'get_kappa' in config['input']['power_spectrum']:
-            get_kappa = galsim.config.ParseValue(config['input']['power_spectrum'],
-                                                 'get_kappa', config, bool)[0]
-        else:
-            get_kappa = False
-
-<<<<<<< HEAD
-        config['power_spectrum'].buildGriddedShears(grid_spacing=grid_dx, ngrid=n_tiles, rng=rng,
-                                                    interpolant=interpolant, get_kappa=get_kappa)
-=======
+
         config['power_spectrum'].buildGrid(grid_spacing=grid_dx, ngrid=n_tiles, rng=rng,
                                            interpolant=interpolant)
->>>>>>> 7bd69a15
         # We don't care about the output here.  This just builds the grid, which we'll
         # access for each object using its position.
 
@@ -662,19 +652,9 @@
                                                    'interpolant', config, str)[0]
         else:
             interpolant = None
-        if 'get_kappa' in config['input']['power_spectrum']:
-            get_kappa = galsim.config.ParseValue(config['input']['power_spectrum'],
-                                                 'get_kappa', config, bool)[0]
-        else:
-            get_kappa = False
-
-<<<<<<< HEAD
-        config['power_spectrum'].buildGriddedShears(grid_spacing=grid_dx, ngrid=grid_nx, rng=rng,
-                                                    interpolant=interpolant, get_kappa=get_kappa)
-=======
+
         config['power_spectrum'].buildGrid(grid_spacing=grid_dx, ngrid=grid_nx, rng=rng,
                                            interpolant=interpolant)
->>>>>>> 7bd69a15
         # We don't care about the output here.  This just builds the grid, which we'll
         # access for each object using its position.
 
