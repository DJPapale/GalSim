--- conflicted
+++ resolved
@@ -1308,19 +1308,8 @@
             quintic = galsim.Quintic(tol=1e-4)
             self.interpolant = galsim.InterpolantXY(quintic)
         else:
-<<<<<<< HEAD
-            if isinstance(interpolant, galsim.Interpolant):
-                self.interpolant = galsim.InterpolantXY(interpolant)
-            elif isinstance(interpolant, galsim.InterpolantXY):
-                self.interpolant = interpolant
-            else:
-                raise RuntimeError(
-                    'Specified interpolant is not an Interpolant or InterpolantXY instance!')
- 
-=======
             self.interpolant = galsim.utilities.convert_interpolant_to_2d(interpolant)
-            
->>>>>>> 12efe7dc
+
         # Initialize the SBProfile
         GSObject.__init__(
             self, galsim.SBInterpolatedImage(optimage, self.interpolant, dx=dx_lookup))
