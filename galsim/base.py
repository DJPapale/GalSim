--- conflicted
+++ resolved
@@ -196,12 +196,8 @@
 class Moffat(GSObject):
     """GalSim Moffat, which has an SBMoffat in the SBProfile attribute.
     """
-<<<<<<< HEAD
-    def __init__(self, beta=3., truncationFWHM=2., flux=1., re=1.):
-=======
     def __init__(self, beta, truncationFWHM=2., flux=1.,
                  half_light_radius=None, scale_radius=None, fwhm=None):
->>>>>>> 04746069
         GSObject.__init__(self, galsim.SBMoffat(beta, truncationFWHM=truncationFWHM, flux=flux,
                           half_light_radius=half_light_radius, scale_radius=scale_radius, fwhm=fwhm))
     # As for the Gaussian currently only the base layer SBProfile methods are wrapped
@@ -213,36 +209,27 @@
 class Sersic(GSObject):
     """GalSim Sersic, which has an SBSersic in the SBProfile attribute.
     """
-<<<<<<< HEAD
-    def __init__(self, n=1., flux=1., re=1.):
-        GSObject.__init__(self, galsim.SBSersic(n, flux=flux, re=re))
-=======
     def __init__(self, n, flux=1., half_light_radius=None):
         GSObject.__init__(self, galsim.SBSersic(n, flux=flux, half_light_radius=half_light_radius))
->>>>>>> 04746069
     # Ditto!
 
 
 class Exponential(GSObject):
     """GalSim Exponential, which has an SBExponential in the SBProfile attribute.
-<<<<<<< HEAD
-    """    
-    def __init__(self, flux=1., r0=1.):
-        GSObject.__init__(self, galsim.SBExponential(flux=flux, r0=r0))
-=======
     """
     def __init__(self, flux=1., half_light_radius=None, scale_radius=None):
         GSObject.__init__(self, galsim.SBExponential(flux=flux, half_light_radius=half_light_radius,
                                                      scale_radius=scale_radius))
->>>>>>> 04746069
     # Ditto!
 
 
 class DeVaucouleurs(GSObject):
     """GalSim De-Vaucouleurs, which has an SBDeVaucouleurs in the SBProfile attribute.
     """
-    def __init__(self, flux=1., re=1.):
-        GSObject.__init__(self, galsim.SBDeVaucouleurs(flux=flux, re=re))
+    def __init__(self, flux=1., half_light_radius=None, scale_radius=None):
+        GSObject.__init__(self, galsim.SBDeVaucouleurs(flux=flux, 
+                                                       half_light_radius=half_light_radius,
+                                                       scale_radius=scale_radius))
     # Ditto!
 
 
@@ -257,13 +244,7 @@
 class Pixel(GSObject):
     """GalSim Pixel, which has an SBBox in the SBProfile attribute.
     """
-<<<<<<< HEAD
-    def __init__(self, xw=1., yw=None, flux=1.):
-        if yw is None:
-            yw = xw
-=======
     def __init__(self, xw=None, yw=None, flux=1.):
->>>>>>> 04746069
         GSObject.__init__(self, galsim.SBBox(xw=xw, yw=yw, flux=flux))
     # Ditto!
 
@@ -305,9 +286,8 @@
                            that padFactor may need to be increased for stronger aberrations, i.e.
                            those larger than order unity. 
     """
-    def __init__(self, lam_over_D=1., defocus=0., astig1=0., astig2=0., coma1=0., coma2=0.,
-                 spher=0., circular_pupil=True, obs=None, interpolantxy=None, oversampling=2.,
-                 pad_factor=2):
+    def __init__(self, lam_over_D, defocus=0., astig1=0., astig2=0., coma1=0., coma2=0., spher=0.,
+                 circular_pupil=True, obs=None, interpolantxy=None, oversampling=2., pad_factor=2):
         # Currently we load optics, noise etc in galsim/__init__.py, but this might change (???)
         import galsim.optics
         # Use the same prescription as SBAiry to set dx, maxK, Airy stepK and thus image size
