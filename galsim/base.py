# Copyright 2012, 2013 The GalSim developers:
# https://github.com/GalSim-developers
#
# This file is part of GalSim: The modular galaxy image simulation toolkit.
#
# GalSim is free software: you can redistribute it and/or modify
# it under the terms of the GNU General Public License as published by
# the Free Software Foundation, either version 3 of the License, or
# (at your option) any later version.
#
# GalSim is distributed in the hope that it will be useful,
# but WITHOUT ANY WARRANTY; without even the implied warranty of
# MERCHANTABILITY or FITNESS FOR A PARTICULAR PURPOSE.  See the
# GNU General Public License for more details.
#
# You should have received a copy of the GNU General Public License
# along with GalSim.  If not, see <http://www.gnu.org/licenses/>
#
"""@file base.py 
Definitions for the GalSim base classes and associated methods

This file includes the key parts of the user interface to GalSim: base classes representing surface
brightness profiles for astronomical objects (galaxies, PSFs, pixel response).  These base classes
are collectively known as GSObjects.  They include both simple objects like the galsim.Gaussian, a 
2d Gaussian intensity profile, and compound objects like the galsim.Add and galsim.Convolve, which 
represent the sum and convolution of multiple GSObjects, respectively. 

These classes also have associated methods to (a) retrieve information (like the flux, half-light 
radius, or intensity at a particular point); (b) carry out common operations, like shearing, 
rescaling of flux or size, rotating, and shifting; and (c) actually make images of the surface 
brightness profiles.

For a description of units conventions for scale radii for our base classes, see
doc/GalSim_Quick_Reference.pdf section 2.2.  In short, any system that will ensure consistency
between the scale radii used to specify the size of the GSObject and between the pixel scale of the
Image is acceptable.
"""

import os
import collections
import galsim
import utilities

version = '0.4.1'

class GSObject(object):
    """Base class for defining the interface with which all GalSim Objects access their shared 
    methods and attributes, particularly those from the C++ SBProfile classes.

    All GSObject classes take an optional `gsparams` argument so we document that feature here.
    For all documentation about the specific derived classes, please see the docstring for each 
    one individually.  
    
    The gsparams argument can be used to specify various numbers that govern the tradeoff between
    accuracy and speed for the calculations made in drawing a GSObject.  The numbers are
    encapsulated in a class called GSParams, and the user should make careful choices whenever they
    opt to deviate from the defaults.  For more details about the parameters and their default
    values, use `help(galsim.GSParams)`.

    Example usage:
    
    Let's say you want to do something that requires an FFT larger than 4096 x 4096 (and you have 
    enough memory to handle it!).  Then you can create a new GSParams object with a larger 
    maximum_fft_size and pass that to your GSObject on construction:

        >>> gal = galsim.Sersic(n=4, half_light_radius=4.3)
        >>> psf = galsim.Moffat(beta=3, fwhm=2.85)
        >>> pix = galsim.Pixel(0.05)                       # Note the very small pixel scale!
        >>> conv = galsim.Convolve([gal,psf,pix])
        >>> im = galsim.ImageD(1000,1000)
        >>> im.scale = 0.05                                # Use the same pixel scale on the image.
        >>> conv.draw(im,normalization='sb')               # This uses the default GSParams.
        Traceback (most recent call last):
          File "<stdin>", line 1, in <module>
          File "/Library/Python/2.6/site-packages/galsim/base.py", line 579, in draw
            self.SBProfile.draw(image.view(), gain, wmult)
        RuntimeError: SB Error: fourierDraw() requires an FFT that is too large, 6144
        >>> big_fft_params = galsim.GSParams(maximum_fft_size = 10240)
        >>> conv = galsim.Convolve([gal,psf,pix],gsparams=big_fft_params)
        >>> conv.draw(im,normalization='sb')               # Now it works (but is slow!)
        <galsim._galsim.ImageD object at 0x1037823c0>
        >>> im.write('high_res_sersic.fits')

    Note that for compound objects like Convolve or Add, not all gsparams can be changed when the
    compound object is created.  In the example given here, it is possible to change parameters
    related to the drawing, but not the Fourier space parameters for the components that go into the
    Convolve.  To get better sampling in Fourier space, for example, the `gal`, `psf`, and/or `pix`
    should be created with `gsparams` that have a non-default value of `alias_threshold`.  This
    statement applies to the threshold and accuracy parameters.
    """
    _gsparams = { 'minimum_fft_size' : int,
                  'maximum_fft_size' : int,
                  'alias_threshold' : float,
                  'maxk_threshold' : float,
                  'kvalue_accuracy' : float,
                  'xvalue_accuracy' : float,
                  'shoot_accuracy' : float,
                  'realspace_relerr' : float,
                  'realspace_abserr' : float,
                  'integration_relerr' : float,
                  'integration_abserr' : float
                }
    def __init__(self, rhs):
        # This guarantees that all GSObjects have an SBProfile
        if isinstance(rhs, galsim.GSObject):
            self.SBProfile = rhs.SBProfile
        elif isinstance(rhs, galsim.SBProfile):
            self.SBProfile = rhs
        else:
            raise TypeError("GSObject must be initialized with an SBProfile or another GSObject!")
    
    # Make op+ of two GSObjects work to return an Add object
    def __add__(self, other):
        return galsim.Add(self, other)

    # op+= converts this into the equivalent of an Add object
    def __iadd__(self, other):
        GSObject.__init__(self, galsim.SBAdd([self.SBProfile, other.SBProfile]))
        self.__class__ = galsim.Add
        return self

    # Make op* and op*= work to adjust the flux of an object
    def __imul__(self, other):
        self.scaleFlux(other)
        return self

    def __mul__(self, other):
        ret = self.copy()
        ret *= other
        return ret

    def __rmul__(self, other):
        ret = self.copy()
        ret *= other
        return ret

    # Likewise for op/ and op/=
    def __idiv__(self, other):
        self.scaleFlux(1. / other)
        return self

    def __div__(self, other):
        ret = self.copy()
        ret /= other
        return ret

    def __itruediv__(self, other):
        return __idiv__(self, other)

    def __truediv__(self, other):
        return __div__(self, other)

    # Make a copy of an object
    def copy(self):
        """Returns a copy of an object.

        This preserves the original type of the object, so if the caller is a Gaussian (for 
        example), the copy will also be a Gaussian, and can thus call the methods that are not in 
        GSObject, but are in Gaussian (e.g. getSigma()).  However, not necessarily all instance
        attributes will be copied across (e.g. the interpolant stored by an OpticalPSF object).
        """
        # Re-initialize a return GSObject with self's SBProfile
        sbp = self.SBProfile.__class__(self.SBProfile)
        ret = GSObject(sbp)
        ret.__class__ = self.__class__
        return ret

    # Now define direct access to all SBProfile methods via calls to self.SBProfile.method_name()
    #
    def maxK(self):
        """Returns value of k beyond which aliasing can be neglected.
        """
        return self.SBProfile.maxK()

    def nyquistDx(self):
        """Returns Image pixel spacing that does not alias maxK.
        """
        return self.SBProfile.nyquistDx()

    def stepK(self):
        """Returns sampling in k space necessary to avoid folding of image in x space.
        """
        return self.SBProfile.stepK()

    def hasHardEdges(self):
        """Returns True if there are any hard edges in the profile, which would require very small k
        spacing when working in the Fourier domain.
        """
        return self.SBProfile.hasHardEdges()

    def isAxisymmetric(self):
        """Returns True if axially symmetric: affects efficiency of evaluation.
        """
        return self.SBProfile.isAxisymmetric()

    def isAnalyticX(self):
        """Returns True if real-space values can be determined immediately at any position without 
        requiring a Discrete Fourier Transform.
        """
        return self.SBProfile.isAnalyticX()

    def isAnalyticK(self):
        """Returns True if k-space values can be determined immediately at any position without 
        requiring a Discrete Fourier Transform.
        """
        return self.SBProfile.isAnalyticK()

    def centroid(self):
        """Returns the (x, y) centroid of an object as a Position.
        """
        return self.SBProfile.centroid()

    def getFlux(self):
        """Returns the flux of the object.
        """
        return self.SBProfile.getFlux()

    def xValue(self, position):
        """Returns the value of the object at a chosen 2D position in real space.
        
        xValue() is available if obj.isAnalyticX() == True.

        As in SBProfile, this function assumes all are real-valued.  xValue() may not be implemented
        for derived classes (e.g. SBConvolve) that require a Discrete Fourier Transform to 
        determine real space values.  In this case, an SBError will be thrown at the C++ layer 
        (raises a RuntimeError in Python).
        
        @param position  A 2D galsim.PositionD/galsim.PositionI instance giving the position in real
                         space.
        """
        return self.SBProfile.xValue(position)

    def kValue(self, position):
        """Returns the value of the object at a chosen 2D position in k space.

        kValue() is available if the given obj has obj.isAnalyticK() == True. 

        kValue() can be used for all of our simple base classes.  However, if a Convolve object
        representing the convolution of multiple objects uses real-space convolution rather than the
        DFT approach, i.e., real_space=True (either by argument or if it decides on its own to do
        so), then it is not analytic in k-space, so kValue() will raise an exception.  An SBError
        will be thrown at the C++ layer (raises a RuntimeError in Python).

        @param position  A 2D galsim.PositionD/galsim.PositionI instance giving the position in k 
                         space.
        """
        return self.SBProfile.kValue(position)

    def scaleFlux(self, flux_ratio):
        """Multiply the flux of the object by flux_ratio
           
        After this call, the caller's type will be a GSObject.
        This means that if the caller was a derived type that had extra methods beyond
        those defined in GSObject (e.g. getSigma() for a Gaussian), then these methods
        are no longer available.

        @param flux_ratio The factor by which to scale the flux.
        """
        self.SBProfile.scaleFlux(flux_ratio)
        self.__class__ = GSObject

    def setFlux(self, flux):
        """Set the flux of the object.
           
        After this call, the caller's type will be a GSObject.
        This means that if the caller was a derived type that had extra methods beyond
        those defined in GSObject (e.g. getSigma() for a Gaussian), then these methods
        are no longer available.

        @param flux The new flux for the object.
        """
        self.SBProfile.setFlux(flux)
        self.__class__ = GSObject

    def applyTransformation(self, ellipse):
        """Apply a galsim.Ellipse distortion to this object.
           
        galsim.Ellipse objects can be initialized in a variety of ways (see documentation of this
        class, galsim.ellipse.Ellipse in the doxygen documentation, for details).

        Note: if the ellipse includes a dilation, then this transformation will not be
        flux-conserving.  It conserves surface brightness instead.  Thus, the flux will increase by
        the increase in area = dilation^2.

        After this call, the caller's type will be a GSObject.
        This means that if the caller was a derived type that had extra methods beyond
        those defined in GSObject (e.g. getSigma() for a Gaussian), then these methods
        are no longer available.

        @param ellipse The galsim.Ellipse transformation to apply
        """
        if not isinstance(ellipse, galsim.Ellipse):
            raise TypeError("Argument to applyTransformation must be a galsim.Ellipse!")
        self.SBProfile.applyTransformation(ellipse._ellipse)
        self.__class__ = GSObject
 
    def applyDilation(self, scale):
        """Apply a dilation of the linear size by the given scale.

        Scales the linear dimensions of the image by the factor scale.
        e.g. `half_light_radius` <-- `half_light_radius * scale`

        This operation preserves flux.
        See applyMagnification() for a version that preserves surface brightness, and thus 
        changes the flux.

        After this call, the caller's type will be a GSObject.
        This means that if the caller was a derived type that had extra methods beyond
        those defined in GSObject (e.g. getSigma() for a Gaussian), then these methods
        are no longer available.

        @param scale The linear rescaling factor to apply.
        """
        old_flux = self.getFlux()
        import numpy as np
        self.applyTransformation(galsim.Ellipse(np.log(scale)))
        self.setFlux(old_flux) # conserve flux

    def applyMagnification(self, mu):
        """Apply a lensing magnification, scaling the area and flux by mu at fixed surface
        brightness.
        
        This process applies a lensing magnification mu, which scales the linear dimensions of the
        image by the factor sqrt(mu), i.e., `half_light_radius` <-- `half_light_radius * sqrt(mu)`
        while increasing the flux by a factor of mu.  Thus, applyMagnification preserves surface
        brightness.

        See applyDilation for a version that applies a linear scale factor in the size while
        preserving flux.

        After this call, the caller's type will be a GSObject.
        This means that if the caller was a derived type that had extra methods beyond
        those defined in GSObject (e.g. getSigma for a Gaussian), then these methods
        are no longer available.

        @param mu The lensing magnification to apply.
        """
        import numpy as np
        self.applyTransformation(galsim.Ellipse(np.log(np.sqrt(mu))))
       
    def applyShear(self, *args, **kwargs):
        """Apply a shear to this object, where arguments are either a galsim.Shear, or arguments
        that will be used to initialize one.

        For more details about the allowed keyword arguments, see the documentation for galsim.Shear
        (for doxygen documentation, see galsim.shear.Shear).

        After this call, the caller's type will be a GSObject.
        This means that if the caller was a derived type that had extra methods beyond
        those defined in GSObject (e.g. getSigma() for a Gaussian), then these methods
        are no longer available.
        """
        if len(args) == 1:
            if kwargs:
                raise TypeError("Error, gave both unnamed and named arguments to applyShear!")
            if not isinstance(args[0], galsim.Shear):
                raise TypeError("Error, unnamed argument to applyShear is not a Shear!")
            shear = args[0]
        elif len(args) > 1:
            raise TypeError("Error, too many unnamed arguments to applyShear!")
        else:
            shear = galsim.Shear(**kwargs)
        self.SBProfile.applyShear(shear._shear)
        self.__class__ = GSObject

    def applyLensing(self, g1, g2, mu):
        """Apply a lensing shear and magnification to this object.

        This GSObject method applies a lensing (reduced) shear and magnification.  The shear must be
        specified using the g1, g2 definition of shear (see galsim.Shear documentation for more
        details).  This is the same definition as the outputs of the galsim.PowerSpectrum and
        galsim.NFWHalo classes, which compute shears according to some lensing power spectrum or
        lensing by an NFW dark matter halo.  The magnification determines the rescaling factor for
        the object area and flux, preserving surface brightness.

        After this call, the caller's type will be a GSObject.
        This means that if the caller was a derived type that had extra methods beyond
        those defined in GSObject (e.g. getSigma() for a Gaussian), then these methods
        are no longer available.

        @param g1      First component of lensing (reduced) shear to apply to the object.
        @param g2      Second component of lensing (reduced) shear to apply to the object.
        @param mu      Lensing magnification to apply to the object.  This is the factor by which
                       the solid angle subtended by the object is magnified, preserving surface
                       brightness.
        """
        self.applyShear(g1=g1, g2=g2)
        self.applyMagnification(mu)

    def applyRotation(self, theta):
        """Apply a rotation theta to this object.
           
        After this call, the caller's type will be a GSObject.
        This means that if the caller was a derived type that had extra methods beyond
        those defined in GSObject (e.g. getSigma() for a Gaussian), then these methods
        are no longer available.

        @param theta Rotation angle (Angle object, +ve anticlockwise).
        """
        if not isinstance(theta, galsim.Angle):
            raise TypeError("Input theta should be an Angle")
        self.SBProfile.applyRotation(theta)
        self.__class__ = GSObject

    def applyShift(self, dx, dy):
        """Apply a (dx, dy) shift to this object.
           
        After this call, the caller's type will be a GSObject.
        This means that if the caller was a derived type that had extra methods beyond
        those defined in GSObject (e.g. getSigma() for a Gaussian), then these methods
        are no longer available.

        @param dx Horizontal shift to apply (float).
        @param dy Vertical shift to apply (float).
        """
        self.SBProfile.applyShift(dx,dy)
        self.__class__ = GSObject

    # Also add methods which create a new GSObject with the transformations applied...
    #
    def createTransformed(self, ellipse):
        """Returns a new GSObject by applying a galsim.Ellipse transformation 
        (shear, dilate, and/or shift).

        Note that galsim.Ellipse objects can be initialized in a variety of ways (see documentation
        of this class, galsim.ellipse.Ellipse in the doxygen documentation, for details).

        @param ellipse The galsim.Ellipse transformation to apply
        @returns The transformed GSObject.
        """
        if not isinstance(ellipse, galsim.Ellipse):
            raise TypeError("Argument to createTransformed must be a galsim.Ellipse!")
        ret = self.copy()
        ret.applyTransformation(ellipse)
        return ret

    def createDilated(self, scale):
        """Returns a new GSObject by applying a dilation of the linear size by the given scale.
        
        Scales the linear dimensions of the image by the factor scale.
        e.g. `half_light_radius` <-- `half_light_radius * scale`

        This operation preserves flux.
        See createMagnified() for a version that preserves surface brightness, and thus 
        changes the flux.

        @param scale The linear rescaling factor to apply.
        @returns The rescaled GSObject.
        """
        ret = self.copy()
        ret.applyDilation(scale)
        return ret

    def createMagnified(self, mu):
        """Returns a new GSObject by applying a lensing magnification, scaling the area and flux by
        mu at fixed surface brightness.

        This process returns a new object with a lensing magnification mu, which scales the linear
        dimensions of the image by the factor sqrt(mu), i.e., `half_light_radius` <--
        `half_light_radius * sqrt(mu)` while increasing the flux by a factor of mu.  Thus, the new
        object has the same surface brightness as the original, but different size and flux.

        See createDilated() for a version that preserves flux.

        @param mu The lensing magnification to apply.
        @returns The rescaled GSObject.
        """
        ret = self.copy()
        ret.applyMagnification(mu)
        return ret

    def createSheared(self, *args, **kwargs):
        """Returns a new GSObject by applying a shear, where arguments are either a galsim.Shear or
        keyword arguments that can be used to create one.

        For more details about the allowed keyword arguments, see the documentation of galsim.Shear
        (for doxygen documentation, see galsim.shear.Shear).

        @returns The sheared GSObject.
        """
        ret = self.copy()
        ret.applyShear(*args, **kwargs)
        return ret

    def createLensed(self, g1, g2, mu):
        """Returns a new GSObject by applying a lensing shear and magnification.

        This method returns a new GSObject to which the supplied lensing (reduced) shear and
        magnification has been applied.  The shear must be specified using the g1, g2 definition of
        shear (see galsim.Shear documentation for more details).  This is the same definition as the
        outputs of the galsim.PowerSpectrum and galsim.NFWHalo classes, which compute shears
        according to some lensing power spectrum or lensing by an NFW dark matter halo. The
        magnification determines the rescaling factor for the object area and flux, preserving
        surface brightness.

        @param g1      First component of lensing (reduced) shear to apply to the object.
        @param g2      Second component of lensing (reduced) shear to apply to the object.
        @param mu      Lensing magnification to apply to the object.  This is the factor by which
                       the solid angle subtended by the object is magnified, preserving surface
                       brightness.
        @returns       The lensed GSObject.
        """
        ret = self.copy()
        ret.applyLensing(g1, g2, mu)
        return ret

    def createRotated(self, theta):
        """Returns a new GSObject by applying a rotation.

        @param theta Rotation angle (Angle object, +ve anticlockwise).
        @returns The rotated GSObject.
        """
        if not isinstance(theta, galsim.Angle):
            raise TypeError("Input theta should be an Angle")
        ret = self.copy()
        ret.applyRotation(theta)
        return ret
        
    def createShifted(self, dx, dy):
        """Returns a new GSObject by applying a shift.

        @param dx Horizontal shift to apply (float).
        @param dy Vertical shift to apply (float).
        @returns The shifted GSObject.
        """
        ret = self.copy()
        ret.applyShift(dx, dy)
        return ret

    # Make sure the image is defined with the right size and scale for the draw and
    # drawShoot commands.
    def _draw_setup_image(self, image, dx, wmult, add_to_image, dx_is_dk=False):

        # Make sure the type of wmult is correct and has a valid value
        if type(wmult) != float:
            wmult = float(wmult)
        if wmult <= 0:
            raise ValueError("Invalid wmult <= 0 in draw command")

        # Save the input value, since we'll need to make a new dx (in case image is None)
        if dx_is_dk: dk = dx

        # Check dx value and adjust if necessary
        if dx is None:
            if image is not None and image.scale > 0.:
                if dx_is_dk:
                    # dx = 2pi / (N*dk)
                    dk = image.scale
                    import numpy as np
                    dx = 2.*np.pi/( np.max(image.array.shape) * image.scale )
                else:
                    dx = image.scale
            else:
                dx = self.SBProfile.nyquistDx()
                if dx_is_dk:
                    dk = self.stepK()
        elif dx <= 0:
            dx = self.SBProfile.nyquistDx()
            if dx_is_dk:
                dk = self.stepK()
        elif type(dx) != float:
            if dx_is_dk:
                dk = float(dx)
                if image is not None:
                    import numpy as np
                    dx = 2.*np.pi/( np.max(image.array.shape) * dk )
                else:
                    dx = self.SBProfile.nyquistDx()
            else:
                dx = float(dx)
        # At this point dx is really dx, not dk.

        # Make image if necessary
        if image is None:
            # Can't add to image if none is provided.
            if add_to_image:
                raise ValueError("Cannot add_to_image if image is None")
            N = self.SBProfile.getGoodImageSize(dx,wmult)
            image = galsim.ImageF(N,N)

        # Resize the given image if necessary
        elif not image.getBounds().isDefined():
            # Can't add to image if need to resize
            if add_to_image:
                raise ValueError("Cannot add_to_image if image bounds are not defined")
            N = self.SBProfile.getGoodImageSize(dx,wmult)
            bounds = galsim.BoundsI(1,N,1,N)
            image.resize(bounds)
            image.setZero()

        # Else use the given image as is
        else:
            # Clear the image if we are not adding to it.
            if not add_to_image:
                image.setZero()

        # Set the image scale
        if dx_is_dk:
            image.setScale(dk)
        else:
            image.setScale(dx)

        return image

    def _fix_center(self, image, scale):
        # For even-sized images, the SBProfile draw function centers the result in the 
        # pixel just up and right of the real center.  So shift it back to make sure it really
        # draws in the center.
        even_x = (image.xmax-image.xmin+1) % 2 == 0
        even_y = (image.ymax-image.ymin+1) % 2 == 0
        if even_x:
            if even_y: prof = self.createShifted(-0.5*scale,-0.5*scale)
            else: prof = self.createShifted(-0.5*scale,0.)
        else:
            if even_y: prof = self.createShifted(0.,-0.5*scale)
            else: prof = self
        return prof


    def draw(self, image=None, dx=None, gain=1., wmult=1., normalization="flux",
             add_to_image=False, use_true_center=True):
        """Draws an Image of the object, with bounds optionally set by an input Image.

        The draw method is used to draw an Image of the GSObject, typically using Fourier space
        convolution (or, for certain GSObjects that have hard edges, real-space convolution may be
        used), and using interpolation to carry out image transformations such as shearing.  This
        method can create a new Image or can draw into an existing one, depending on the choice of
        the `image` keyword parameter.  Other keywords of particular relevance for users are those
        that set the pixel scale for the image (`dx`), that choose the normalization convention for
        the flux (`normalization`), and that decide whether the clear the input Image before drawing
        into it (`add_to_image`).

        The object will always be drawn with its nominal center at the center location of the 
        image.  There is thus a distinction in the behavior at the center for even- and odd-sized
        images.  For a profile with a maximum at (0,0), this maximum will fall at the central 
        pixel of an odd-sized image, but in the corner of the 4 central pixels of an even-sized
        image.  If you care about how the sub-pixel offsets are drawn, you should either make
        sure you provide an image with the right kind of size, or shift the profile by half
        a pixel as desired to get the profile's (0,0) location where you want it.

        Note that when drawing a GSObject that was defined with a particular value of flux, it is
        not necessarily the case that a drawn image with 'normalization=flux' will have the sum of
        pixel values equal to flux.  That condition is guaranteed to be satisfied only if the
        profile has been convolved with a pixel response. If there was no convolution by a pixel
        response, then the draw method is effectively sampling the surface brightness profile of the
        GSObject at pixel centers without integrating over the flux within pixels, so for profiles
        that are poorly sampled and/or varying rapidly (e.g., high n Sersic profiles), the sum of
        pixel values might differ significantly from the GSObject flux.

        On return, the image will have a member `added_flux`, which will be set to be the total
        flux added to the image.  This may be useful as a sanity check that you have provided a 
        large enough image to catch most of the flux.  For example:
        
            obj.draw(image)
            assert image.added_flux > 0.99 * obj.getFlux()

        The appropriate threshold will depend on your particular application, including what kind
        of profile the object has, how big your image is relative to the size of your object, etc.

        @param image  If provided, this will be the image on which to draw the profile.
                      If `image = None`, then an automatically-sized image will be created.
                      If `image != None`, but its bounds are undefined (e.g. if it was 
                        constructed with `image = galsim.ImageF()`), then it will be resized
                        appropriately based on the profile's size (default `image = None`).

        @param dx     If provided, use this as the pixel scale for the image.
                      If `dx` is `None` and `image != None`, then take the provided image's pixel 
                        scale.
                      If `dx` is `None` and `image == None`, then use the Nyquist scale 
                        `= pi/maxK()`.
                      If `dx <= 0` (regardless of image), then use the Nyquist scale `= pi/maxK()`.
                      (Default `dx = None`.)

        @param gain   The number of photons per ADU ("analog to digital units", the units of the 
                      numbers output from a CCD).  (Default `gain =  1.`)

        @param wmult  A factor by which to make an automatically-sized image larger than it would 
                      normally be made.  This factor also applies to any intermediate images during
                      Fourier calculations.  The size of the intermediate images are normally 
                      automatically chosen to reach some preset accuracy targets (see 
                      include/galsim/SBProfile.h); however, if you see strange artifacts in the 
                      image, you might try using `wmult > 1`.  This will take longer of 
                      course, but it will produce more accurate images, since they will have 
                      less "folding" in Fourier space. (Default `wmult = 1.`)

        @param normalization  Two options for the normalization:
                              "flux" or "f" means that the sum of the output pixels is normalized
                                  to be equal to the total flux.  (Modulo any flux that falls off 
                                  the edge of the image of course, and note the caveat in the draw
                                  method documentation regarding the need to convolve with a pixel
                                  response.)
                              "surface brightness" or "sb" means that the output pixels sample
                                  the surface brightness distribution at each location.
                              (Default `normalization = "flux"`)

        @param add_to_image  Whether to add flux to the existing image rather than clear out
                             anything in the image before drawing.
                             Note: This requires that image be provided (i.e. `image` is not `None`)
                             and that it have defined bounds (default `add_to_image = False`).

        @param use_true_center  Normally, the profile is drawn to be centered at the true center
                                of the image (using the function `image.bounds.trueCenter()`).
                                If you would rather use the integer center (given by
                                `image.bounds.center()`), set this to `False`.  
                                (default `use_true_center = True`)

        @returns      The drawn image.
        """
        # Raise an exception immediately if the normalization type is not recognized
        if not normalization.lower() in ("flux", "f", "surface brightness", "sb"):
            raise ValueError(("Invalid normalization requested: '%s'. Expecting one of 'flux', "+
                              "'f', 'surface brightness' or 'sb'.") % normalization)

        # Make sure the type of gain is correct and has a valid value:
        if type(gain) != float:
            gain = float(gain)
        if gain <= 0.:
            raise ValueError("Invalid gain <= 0. in draw command")

        # Make sure image is setup correctly
        image = self._draw_setup_image(image,dx,wmult,add_to_image)

        # Fix the centering for even-sized images
        if use_true_center:
            prof = self._fix_center(image, image.scale)
        else:
            prof = self

        # SBProfile draw command uses surface brightness normalization.  So if we
        # want flux normalization, we need to scale the flux by dx^2
        if normalization.lower() == "flux" or normalization.lower() == "f":
            # Rather than change the flux of the GSObject though, we change the gain.
            # gain is photons / ADU.  The photons are the given flux, and we want to 
            # multiply the ADU by dx^2.  i.e. divide gain by dx^2.
            gain /= image.scale**2

        image.added_flux = prof.SBProfile.draw(image.view(), gain, wmult)

        return image

    def drawShoot(self, image=None, dx=None, gain=1., wmult=1., normalization="flux",
                  add_to_image=False, use_true_center=True,
                  n_photons=0., rng=None, max_extra_noise=0., poisson_flux=None):
        """Draw an image of the object by shooting individual photons drawn from the surface 
        brightness profile of the object.

        The drawShoot() method is used to draw an image of an object by shooting a number of photons
        to randomly sample the profile of the object. The resulting image will thus have Poisson
        noise due to the finite number of photons shot.  drawShoot() can create a new Image or use
        an existing one, depending on the choice of the `image` keyword parameter.  Other keywords
        of particular relevance for users are those that set the pixel scale for the image (`dx`),
        that choose the normalization convention for the flux (`normalization`), and that decide
        whether the clear the input Image before shooting photons into it (`add_to_image`).

        As for the draw command, the object will always be drawn with its nominal center at the 
        center location of the image.  See the documentation for draw for more discussion about
        the implications of this for even- and odd-sized images.

        It is important to remember that the image produced by drawShoot() represents the object as
        convolved with the square image pixel.  So when using drawShoot() instead of draw(), you
        should not explicitly include the pixel response by convolving with a Pixel GSObject.  Using
        drawShoot without convolving with a Pixel will produce the equivalent image (for very large
        n_photons) as draw() produces when the same object is convolved with `Pixel(xw=dx)` when
        drawing onto an image with pixel scale `dx`.

        Note that the drawShoot method is unavailable for objects which contain an SBDeconvolve,
        or are compound objects (e.g. Add, Convolve) that include an SBDeconvolve.

        On return, the image will have a member `added_flux`, which will be set to be the total
        flux of photons that landed inside the image bounds.  This may be useful as a sanity check 
        that you have provided a large enough image to catch most of the flux.  For example:
        
            obj.drawShoot(image)
            assert image.added_flux > 0.99 * obj.getFlux()

        The appropriate threshold will depend on your particular application, including what kind
        of profile the object has, how big your image is relative to the size of your object, 
        whether you are keeping `poisson_flux = True`, etc.

        @param image  If provided, this will be the image on which to draw the profile.
                      If `image = None`, then an automatically-sized image will be created.
                      If `image != None`, but its bounds are undefined (e.g. if it was constructed 
                        with `image = galsim.ImageF()`), then it will be resized appropriately base 
                        on the profile's size.
                      (Default `image = None`.)

        @param dx     If provided, use this as the pixel scale for the image.
                      If `dx` is `None` and `image != None`, then take the provided image's pixel 
                        scale.
                      If `dx` is `None` and `image == None`, then use the Nyquist scale 
                        `= pi/maxK()`.
                      If `dx <= 0` (regardless of image), then use the Nyquist scale `= pi/maxK()`.
                      (Default `dx = None`.)

        @param gain   The number of photons per ADU ("analog to digital units", the units of the 
                      numbers output from a CCD).  (Default `gain =  1.`)

        @param wmult  A factor by which to make an automatically-sized image larger than 
                      it would normally be made. (Default `wmult = 1.`)

        @param normalization    Two options for the normalization:
                                 "flux" or "f" means that the sum of the output pixels is normalized
                                   to be equal to the total flux.  (Modulo any flux that falls off 
                                   the edge of the image of course.)
                                 "surface brightness" or "sb" means that the output pixels sample
                                   the surface brightness distribution at each location.
                                (Default `normalization = "flux"`)

        @param add_to_image     Whether to add flux to the existing image rather than clear out
                                anything in the image before drawing.
                                Note: This requires that image be provided (i.e. `image != None`)
                                and that it have defined bounds (default `add_to_image = False`).
                              
        @param use_true_center  Normally, the profile is drawn to be centered at the true center
                                of the image (using the function `image.bounds.trueCenter()`).
                                If you would rather use the integer center (given by
                                `image.bounds.center()`), set this to `False`.  
                                (default `use_true_center = True`)

        @param n_photons        If provided, the number of photons to use.
                                If not provided (i.e. `n_photons = 0`), use as many photons as
                                  necessary to result in an image with the correct Poisson shot 
                                  noise for the object's flux.  For positive definite profiles, this
                                  is equivalent to `n_photons = flux`.  However, some profiles need
                                  more than this because some of the shot photons are negative 
                                  (usually due to interpolants).
                                (Default `n_photons = 0`).

        @param rng              If provided, a random number generator to use for photon shooting.
                                  (may be any kind of `galsim.BaseDeviate` object)
                                If `rng=None`, one will be automatically created, using the time
                                  as a seed.
                                (Default `rng = None`)

        @param max_extra_noise  If provided, the allowed extra noise in each pixel.
                                  This is only relevant if `n_photons=0`, so the number of photons 
                                  is being automatically calculated.  In that case, if the image 
                                  noise is dominated by the sky background, you can get away with 
                                  using fewer shot photons than the full `n_photons = flux`.
                                  Essentially each shot photon can have a `flux > 1`, which 
                                  increases the noise in each pixel.  The `max_extra_noise` 
                                  parameter specifies how much extra noise per pixel is allowed 
                                  because of this approximation.  A typical value for this might be
                                  `max_extra_noise = sky_level / 100` where `sky_level` is the flux
                                  per pixel due to the sky.  If the natural number of photons 
                                  produces less noise than this value for all pixels, we lower the 
                                  number of photons to bring the resultant noise up to this value.
                                  If the natural value produces more noise than this, we accept it 
                                  and just use the natural value.  Note that this uses a "variance"
                                  definition of noise, not a "sigma" definition.
                                (Default `max_extra_noise = 0.`)

        @param poisson_flux     Whether to allow total object flux scaling to vary according to 
                                Poisson statistics for `n_photons` samples (default 
                                `poisson_flux = True` unless n_photons is given, in which case
                                the default is `poisson_flux = False`).

        @returns      The drawn image.
        """

        # Raise an exception immediately if the normalization type is not recognized
        if not normalization.lower() in ("flux", "f", "surface brightness", "sb"):
            raise ValueError(("Invalid normalization requested: '%s'. Expecting one of 'flux', "+
                              "'f', 'surface brightness' or 'sb'.") % normalization)

        # Make sure the type of gain is correct and has a valid value:
        if type(gain) != float:
            gain = float(gain)
        if gain <= 0.:
            raise ValueError("Invalid gain <= 0. in draw command")

        # Make sure the type of n_photons is correct and has a valid value:
        if type(n_photons) != float:
            n_photons = float(n_photons)
        if n_photons < 0.:
            raise ValueError("Invalid n_photons < 0. in draw command")
        if poisson_flux is None:
            if n_photons == 0.: poisson_flux = True
            else: poisson_flux = False

        # Make sure the type of max_extra_noise is correct and has a valid value:
        if type(max_extra_noise) != float:
            max_extra_noise = float(max_extra_noise)

        # Setup the uniform_deviate if not provided one.
        if rng is None:
            uniform_deviate = galsim.UniformDeviate()
        elif isinstance(rng,galsim.BaseDeviate):
            # If it's a BaseDeviate, we can convert to UniformDeviate
            uniform_deviate = galsim.UniformDeviate(rng)
        else:
            raise TypeError("The rng provided to drawShoot is not a BaseDeviate")

        # Check that either n_photons is set to something or flux is set to something
        if n_photons == 0. and self.getFlux() == 1.:
            import warnings
            msg = "Warning: drawShoot for object with flux == 1, but n_photons == 0.\n"
            msg += "This will only shoot a single photon (since flux = 1)."
            warnings.warn(msg)

        # Make sure image is setup correctly
        image = self._draw_setup_image(image,dx,wmult,add_to_image)

        # Fix the centering for even-sized images
        if use_true_center:
            prof = self._fix_center(image, image.scale)
        else:
            prof = self

        # SBProfile drawShoot command uses surface brightness normalization.  So if we
        # want flux normalization, we need to scale the flux by dx^2
        if normalization.lower() == "flux" or normalization.lower() == "f":
            # Rather than change the flux of the GSObject though, we change the gain.
            # gain is photons / ADU.  The photons are the given flux, and we want to 
            # multiply the ADU by dx^2.  i.e. divide gain by dx^2.
            gain /= image.scale**2

        try:
            image.added_flux = prof.SBProfile.drawShoot(
                image.view(), n_photons, uniform_deviate, gain, max_extra_noise,
                poisson_flux, add_to_image)
        except RuntimeError:
            # Give some extra explanation as a warning, then raise the original exception
            # so the traceback shows as much detail as possible.
            import warnings
            warnings.warn(
                "Unable to drawShoot from this GSObject, perhaps it contains an SBDeconvolve "+
                "in the SBProfile attribute or is a compound including one or more Deconvolve "+
                "objects.")
            raise

        return image

    def drawK(self, re=None, im=None, dk=None, gain=1., add_to_image=False):
        """Draws the k-space Images (real and imaginary parts) of the object, with bounds
        optionally set by input Images.

        Normalization is always such that re(0,0) = flux.  Unlike the real-space draw and
        drawShoot functions, the (0,0) point will always be one of the actual pixel values.
        For even-sized images, it will be 1/2 pixel above and to the right of the true 
        center of the image.

        @param re     If provided, this will be the real part of the k-space image.
                      If `re = None`, then an automatically-sized image will be created.
                      If `re != None`, but its bounds are undefined (e.g. if it was 
                        constructed with `re = galsim.ImageF()`), then it will be resized
                        appropriately based on the profile's size (default `re = None`).

        @param im     If provided, this will be the imaginary part of the k-space image.
                      A provided im must match the size and scale of re.
                      If `im = None`, then an automatically-sized image will be created.
                      If `im != None`, but its bounds are undefined (e.g. if it was 
                        constructed with `im = galsim.ImageF()`), then it will be resized
                        appropriately based on the profile's size (default `im = None`).

        @param dk     If provided, use this as the pixel scale for the images.
                      If `dk` is `None` and `re, im != None`, then take the provided images' pixel 
                        scale (which must be equal).
                      If `dk` is `None` and `re, im == None`, then use the Nyquist scale 
                        `= pi/maxK()`.
                      If `dk <= 0` (regardless of image), then use the Nyquist scale `= pi/maxK()`.
                      (Default `dk = None`.)

        @param gain   The number of photons per ADU ("analog to digital units", the units of the 
                      numbers output from a CCD).  (Default `gain =  1.`)

        @param add_to_image  Whether to add to the existing images rather than clear out
                             anything in the image before drawing.
                             Note: This requires that images be provided (i.e. `re`, `im` are
                             not `None`) and that they have defined bounds (default 
                             `add_to_image = False`).

        @returns      (re, im)  (created if necessary)
        """
        # Make sure the type of gain is correct and has a valid value:
        if type(gain) != float:
            gain = float(gain)
        if gain <= 0.:
            raise ValueError("Invalid gain <= 0. in draw command")
        if re is None:
            if im != None:
                raise ValueError("re is None, but im is not None")
        else:
            if im is None:
                raise ValueError("im is None, but re is not None")
            if dk is None:
                if re.scale != im.scale:
                    raise ValueError("re and im do not have the same input scale")
            if re.getBounds().isDefined() or im.getBounds().isDefined():
                if re.getBounds() != im.getBounds():
                    raise ValueError("re and im do not have the same defined bounds")

        # Make sure images are setup correctly
        re = self._draw_setup_image(re,dk,1.0,add_to_image,dx_is_dk=True)
        im = self._draw_setup_image(im,dk,1.0,add_to_image,dx_is_dk=True)

        # wmult isn't really used by drawK, but we need to provide it.
        wmult = 1.0
        self.SBProfile.drawK(re.view(), im.view(), gain, wmult)

        return re,im



# --- Now defining the derived classes ---
#
# All derived classes inherit the GSObject method interface, but therefore have a "has a" 
# relationship with the C++ SBProfile class rather than an "is a" one...
#
# The __init__ method is usually simple and all the GSObject methods & attributes are inherited.
# 
class Gaussian(GSObject):
    """A class describing Gaussian profile objects.  Has an SBGaussian in the SBProfile attribute.

    For more details of the Gaussian Surface Brightness profile, please see the SBGaussian
    documentation produced by doxygen.

    Initialization
    --------------
    A Gaussian can be initialized using one (and only one) of three possible size parameters

        half_light_radius
        sigma
        fwhm

    and an optional `flux` parameter [default `flux = 1`].

    Example:
        
        >>> gauss_obj = galsim.Gaussian(flux=3., sigma=1.)
        >>> gauss_obj.getHalfLightRadius()
        1.1774100225154747
        >>> gauss_obj = galsim.Gaussian(flux=3, half_light_radius=1.)
        >>> gauss_obj.getSigma()
        0.8493218002880191

    Attempting to initialize with more than one size parameter is ambiguous, and will raise a
    TypeError exception.

    You may also specify a gsparams argument.  See the docstring for galsim.GSParams using
    help(galsim.GSParams) for more information about this option.

    Methods
    -------
    The Gaussian is a GSObject, and inherits all of the GSObject methods (draw(), drawShoot(),
    applyShear() etc.) and operator bindings.
    """
    
    # Initialization parameters of the object, with type information, to indicate
    # which attributes are allowed / required in a config file for this object.
    # _req_params are required
    # _opt_params are optional
    # _single_params are a list of sets for which exactly one in the list is required.
    # _takes_rng indicates whether the constructor should be given the current rng.
    _req_params = {}
    _opt_params = { "flux" : float }
    _single_params = [ { "sigma" : float, "half_light_radius" : float, "fwhm" : float } ]
    _takes_rng = False
    
    # --- Public Class methods ---
    def __init__(self, half_light_radius=None, sigma=None, fwhm=None, flux=1., gsparams=None):
        # Initialize the SBProfile
        GSObject.__init__(
            self, galsim.SBGaussian(
                sigma=sigma, half_light_radius=half_light_radius, fwhm=fwhm, flux=flux, 
                gsparams=gsparams))
 
    def getSigma(self):
        """Return the sigma scale length for this Gaussian profile.
        """
        return self.SBProfile.getSigma()
    
    def getFWHM(self):
        """Return the FWHM for this Gaussian profile.
        """
        return self.SBProfile.getSigma() * 2.3548200450309493 # factor = 2 sqrt[2ln(2)]
 
    def getHalfLightRadius(self):
        """Return the half light radius for this Gaussian profile.
        """
        return self.SBProfile.getSigma() * 1.1774100225154747 # factor = sqrt[2ln(2)]


class Moffat(GSObject):
    """A class describing Moffat PSF profiles.  Has an SBMoffat in the SBProfile attribute.

    For more details of the Moffat Surface Brightness profile, please see the SBMoffat
    documentation produced by doxygen, or refer to 
    http://home.fnal.gov/~neilsen/notebook/astroPSF/astroPSF.html.

    Initialization
    --------------
    A Moffat is initialized with a slope parameter beta, one (and only one) of three possible size
    parameters

        scale_radius
        half_light_radius
        fwhm

    an optional truncation radius parameter `trunc` [default `trunc = 0.`, indicating no truncation]
    and a `flux` parameter [default `flux = 1`].

    Example:
    
        >>> moffat_obj = galsim.Moffat(beta=3., scale_radius=3., flux=0.5)
        >>> moffat_obj.getHalfLightRadius()
        1.9307827587167474
        >>> moffat_obj = galsim.Moffat(beta=3., half_light_radius=1., flux=0.5)
        >>> moffat_obj.getScaleRadius()
        1.5537739740300376

    Attempting to initialize with more than one size parameter is ambiguous, and will raise a
    TypeError exception.

    You may also specify a gsparams argument.  See the docstring for galsim.GSParams using
    help(galsim.GSParams) for more information about this option.

    Methods
    -------
    The Moffat is a GSObject, and inherits all of the GSObject methods (draw(), drawShoot(),
    applyShear() etc.) and operator bindings.
    """

    # Initialization parameters of the object, with type information
    _req_params = { "beta" : float }
    _opt_params = { "trunc" : float , "flux" : float }
    _single_params = [ { "scale_radius" : float, "half_light_radius" : float, "fwhm" : float } ]
    _takes_rng = False

    # --- Public Class methods ---
    def __init__(self, beta, scale_radius=None, half_light_radius=None,  fwhm=None, trunc=0.,
                 flux=1., gsparams=None):
        GSObject.__init__(
            self, galsim.SBMoffat(
                beta, scale_radius=scale_radius, half_light_radius=half_light_radius, fwhm=fwhm,
                trunc=trunc, flux=flux, gsparams=gsparams))

    def getBeta(self):
        """Return the beta parameter for this Moffat profile.
        """
        return self.SBProfile.getBeta()

    def getScaleRadius(self):
        """Return the scale radius for this Moffat profile.
        """
        return self.SBProfile.getScaleRadius()
        
    def getFWHM(self):
        """Return the FWHM for this Moffat profile.
        """
        return self.SBProfile.getFWHM()

    def getHalfLightRadius(self):
        """Return the half light radius for this Moffat profile.
        """
        return self.SBProfile.getHalfLightRadius()


class Airy(GSObject):
    """A class describing Airy PSF profiles.  Has an SBAiry in the SBProfile attribute.

    For more details of the Airy Surface Brightness profile, please see the SBAiry documentation
    produced by doxygen, or refer to http://en.wikipedia.org/wiki/Airy_disc.

    Initialization
    --------------
    An Airy can be initialized using one size parameter `lam_over_diam`, an optional `obscuration`
    parameter [default `obscuration=0.`] and an optional flux parameter [default `flux = 1.`].  The
    half light radius or FWHM can subsequently be calculated using the getHalfLightRadius() method
    or getFWHM(), respectively, if `obscuration = 0.`

    Example:
    
        >>> airy_obj = galsim.Airy(flux=3., lam_over_diam=2.)
        >>> airy_obj.getHalfLightRadius()
        1.0696642954485294

    Attempting to initialize with more than one size parameter is ambiguous, and will raise a
    TypeError exception.

    You may also specify a gsparams argument.  See the docstring for galsim.GSParams using
    help(galsim.GSParams) for more information about this option.

    Methods
    -------
    The Airy is a GSObject, and inherits all of the GSObject methods (draw(), drawShoot(), 
    applyShear() etc.) and operator bindings.
    """
    
    # Initialization parameters of the object, with type information
    _req_params = { "lam_over_diam" : float }
    _opt_params = { "flux" : float , "obscuration" : float }
    _single_params = []
    _takes_rng = False

    # --- Public Class methods ---
    def __init__(self, lam_over_diam, obscuration=0., flux=1., gsparams=None):
        GSObject.__init__(
            self, galsim.SBAiry(lam_over_diam=lam_over_diam, obscuration=obscuration, flux=flux,
                                gsparams=gsparams))

    def getHalfLightRadius(self):
        """Return the half light radius of this Airy profile (only supported for 
        obscuration = 0.).
        """
        if self.SBProfile.getObscuration() == 0.:
            # For an unobscured Airy, we have the following factor which can be derived using the
            # integral result given in the Wikipedia page (http://en.wikipedia.org/wiki/Airy_disk),
            # solved for half total flux using the free online tool Wolfram Alpha.
            # At www.wolframalpha.com:
            # Type "Solve[BesselJ0(x)^2+BesselJ1(x)^2=1/2]" ... and divide the result by pi
            return self.SBProfile.getLamOverD() * 0.5348321477242647
        else:
            # In principle can find the half light radius as a function of lam_over_diam and
            # obscuration too, but it will be much more involved...!
            raise NotImplementedError("Half light radius calculation not implemented for Airy "+
                                      "objects with non-zero obscuration.")

    def getFWHM(self):
        """Return the FWHM of this Airy profile (only supported for obscuration = 0.).
        """
        # As above, likewise, FWHM only easy to define for unobscured Airy
        if self.SBProfile.getObscuration() == 0.:
            return self.SBProfile.getLamOverD() * 1.028993969962188;
        else:
            # In principle can find the FWHM as a function of lam_over_diam and obscuration too,
            # but it will be much more involved...!
            raise NotImplementedError("FWHM calculation not implemented for Airy "+
                                      "objects with non-zero obscuration.")

    def getLamOverD(self):
        """Return the lam_over_diam parameter of this Airy profile.
        """
        return self.SBProfile.getLamOverD()


class Kolmogorov(GSObject):
    """A class describing Kolmogorov PSF profiles.  Has an SBKolmogorov in the SBProfile attribute.
       
    Represents a long exposure Kolmogorov PSF.  For more information, refer to 
    http://en.wikipedia.org/wiki/Atmospheric_seeing#The_Kolmogorov_model_of_turbulence.

    Initialization
    --------------
    
    A Kolmogorov is initialized with one (and only one) of three possible size parameters

        lam_over_r0
        half_light_radius
        fwhm

    and an optional `flux` parameter [default `flux = 1`].

    Example:

        >>> psf = galsim.Kolmogorov(lam_over_r0=3., flux=1.)

    Initializes psf as a galsim.Kolmogorov() instance.

    @param lam_over_r0        lambda / r0 in the physical units adopted (user responsible for 
                              consistency), where r0 is the Fried parameter. The FWHM of the
                              Kolmogorov PSF is ~0.976 lambda/r0 (e.g., Racine 1996, PASP 699, 108).
                              Typical values for the Fried parameter are on the order of 10cm for
                              most observatories and up to 20cm for excellent sites. The values are
                              usually quoted at lambda = 500nm and r0 depends on wavelength as
                              [r0 ~ lambda^(-6/5)].
    @param fwhm               FWHM of the Kolmogorov PSF.
    @param half_light_radius  Half-light radius of the Kolmogorov PSF.
                              One of `lam_over_r0`, `fwhm` and `half_light_radius` (and only one) 
                              must be specified.
    @param flux               Optional flux value [default `flux = 1.`].
    @param gsparams           You may also specify a gsparams argument.  See the docstring for
                              galsim.GSParams using help(galsim.GSParams) for more information about
                              this option.
    
    Methods
    -------
    The Kolmogorov is a GSObject, and inherits all of the GSObject methods (draw(), drawShoot(), 
    applyShear() etc.) and operator bindings.

    """
    
    # The FWHM of the Kolmogorov PSF is ~0.976 lambda/r0 (e.g., Racine 1996, PASP 699, 108).
    # In SBKolmogorov.cpp we refine this factor to 0.975865
    _fwhm_factor = 0.975865
    # Similarly, SBKolmogorov calculates the relation between lambda/r0 and half-light radius
    _hlr_factor = 0.554811

    # Initialization parameters of the object, with type information
    _req_params = {}
    _opt_params = { "flux" : float }
    _single_params = [ { "lam_over_r0" : float, "fwhm" : float, "half_light_radius" : float } ]
    _takes_rng = False

    # --- Public Class methods ---
    def __init__(self, lam_over_r0=None, fwhm=None, half_light_radius=None, flux=1.,
                 gsparams=None):

        if fwhm is not None :
            if lam_over_r0 is not None or half_light_radius is not None:
                raise TypeError(
                        "Only one of lam_over_r0, fwhm, and half_light_radius may be " +
                        "specified for Kolmogorov")
            else:
                lam_over_r0 = fwhm / Kolmogorov._fwhm_factor
        elif half_light_radius is not None:
            if lam_over_r0 is not None:
                raise TypeError(
                        "Only one of lam_over_r0, fwhm, and half_light_radius may be " +
                        "specified for Kolmogorov")
            else:
                lam_over_r0 = half_light_radius / Kolmogorov._hlr_factor
        elif lam_over_r0 is None:
                raise TypeError(
                        "One of lam_over_r0, fwhm, or half_light_radius must be " +
                        "specified for Kolmogorov")

        GSObject.__init__(self, galsim.SBKolmogorov(lam_over_r0=lam_over_r0, flux=flux,
                                                    gsparams=gsparams))

    def getLamOverR0(self):
        """Return the `lam_over_r0` parameter of this Kolmogorov profile.
        """
        return self.SBProfile.getLamOverR0()
    
    def getFWHM(self):
        """Return the FWHM of this Kolmogorov profile.
        """
        return self.SBProfile.getLamOverR0() * Kolmogorov._fwhm_factor

    def getHalfLightRadius(self):
        """Return the half light radius of this Kolmogorov profile.
        """
        return self.SBProfile.getLamOverR0() * Kolmogorov._hlr_factor



class Pixel(GSObject):
    """A class describing pixels.  Has an SBBox in the SBProfile attribute.

    This class is typically used to represent a Pixel response function, and therefore is only
    needed when drawing images using Fourier transform or real-space convolution (with the draw
    method), not when using photon-shooting (with the drawShoot method).

    Initialization
    --------------
    A Pixel is initialized with an x dimension width `xw`, an optional y dimension width (if
    unspecifed `yw=xw` is assumed) and an optional flux parameter [default `flux = 1.`].

    You may also specify a gsparams argument.  See the docstring for galsim.GSParams using
    help(galsim.GSParams) for more information about this option.

    Methods
    -------
    The Pixel is a GSObject, and inherits all of the GSObject methods (draw(), drawShoot(), 
    applyShear() etc.) and operator bindings.

    Note: We have not implemented drawing a sheared or rotated Pixel in real space.  It's a 
          bit tricky to get right at the edges where fractional fluxes are required.  
          Fortunately, this is almost never needed.  Pixels are almost always convolved by
          something else rather than drawn by themselves, in which case either the fourier
          space method is used, or photon shooting.  Both of these are implemented in GalSim.
          If need to draw sheared or rotated Pixels in real space, please file an issue, and
          maybe we'll implement that function.  Until then, you will get an exception if you try.
    """

    # Initialization parameters of the object, with type information
    _req_params = { "xw" : float }
    _opt_params = { "yw" : float , "flux" : float }
    _single_params = []
    _takes_rng = False

    # --- Public Class methods ---
    def __init__(self, xw, yw=None, flux=1., gsparams=None):
        if yw is None:
            yw = xw
        GSObject.__init__(self, galsim.SBBox(xw=xw, yw=yw, flux=flux, gsparams=gsparams))

    def getXWidth(self):
        """Return the width of the pixel in the x dimension.
        """
        return self.SBProfile.getXWidth()

    def getYWidth(self):
        """Return the width of the pixel in the y dimension.
        """
        return self.SBProfile.getYWidth()


class Sersic(GSObject):
    """A class describing Sersic profile objects.  Has an SBSersic in the SBProfile attribute.

    For more details of the Sersic Surface Brightness profile, please see the SBSersic documentation
    produced by doxygen, or refer to http://en.wikipedia.org/wiki/Sersic_profile.

    Initialization
    --------------
    A Sersic is initialized with `n`, the Sersic index of the profile, and the half light radius 
    size parameter `half_light_radius`.  Optional parameters are truncation radius `trunc` [default
    `trunc = 0.`, indicating no truncation] and a `flux` parameter [default `flux = 1`].  If `trunc`
    is set to a non-zero value, then it is assumed to be in the same system of units as
    `half_light_radius`.

    Note that the code will be more efficient if the truncation is always the same multiple of
    `half_light_radius`, since it caches many calculations that depend on the ratio
    `trunc/half_light_radius`.

    Example:

        >>> sersic_obj = galsim.Sersic(n=3.5, half_light_radius=2.5, flux=40.)
        >>> sersic_obj.getHalfLightRadius()
        2.5
        >>> sersic_obj.getN()
        3.5

    Another optional parameter, `flux_untruncated`, specifies whether the `flux` and
    `half_light_radius` correspond to the untruncated profile or the truncated profile. If
    `flux_untruncated` is True (and `trunc > 0` of course), then the profile will be identical
    to the version without truncation up to the truncation radius, at which point it drops to 0.
    If `flux_untruncated` is False (the default), then the scale radius will be larger and the
    central peak will be higher than the untruncated profile, in order to maintain the correct
    provided `flux` and `half_light_radius`.

    When `trunc > 0.` and `flux_untruncated == True`, the actual half-light radius will be different
    from the specified half-light radius.  The getHalfLightRadius() method will return the true
    half-light radius.  Similarly, the actual flux will not be the same as the specified value; the
    true flux is also returned by the getFlux() method.

    Example:

        >>> sersic_obj = galsim.Sersic(n=3.5, half_light_radius=2.5, flux=40.)
        >>> sersic_obj2 = galsim.Sersic(n=3.5, half_light_radius=2.5, flux=40., trunc=10., \\
                                        flux_untruncated=True)
        >>> sersic_obj.xValue(galsim.PositionD(0.,0.))
        237.3094228614579
        >>> sersic_obj2.xValue(galsim.PositionD(0.,0.))
        237.3094228614579     # The xValues are the same inside the truncation radius ...
        >>> sersic_obj.xValue(galsim.PositionD(10.,0.))
        0.011776164687306839
        >>> sersic_obj2.xValue(galsim.PositionD(10.,0.))
        0.0                   # ... but different outside the truncation radius
        >>> sersic_obj.getHalfLightRadius()
        2.5
        >>> sersic_obj2.getHalfLightRadius()
        1.9795101421751533    # The true half-light radius is smaller than the specified value
        >>> sersic_obj.getFlux()
        40.0
        >>> sersic_obj2.getFlux()
        34.56595186009358     # Flux is missing due to truncation

    You may also specify a gsparams argument.  See the docstring for galsim.GSParams using
    help(galsim.GSParams) for more information about this option.

    Methods
    -------
    The Sersic is a GSObject, and inherits all of the GSObject methods (draw(), drawShoot(),
    applyShear() etc.) and operator bindings.
    """

    # Initialization parameters of the object, with type information
    _req_params = { "n" : float , "half_light_radius" : float }
    _opt_params = { "flux" : float, "trunc": float, "flux_untruncated" : bool }
    _single_params = []
    _takes_rng = False

    # --- Public Class methods ---
    def __init__(self, n, half_light_radius, flux=1., trunc=0., flux_untruncated=False,
                 gsparams=None):
        GSObject.__init__(
            self, galsim.SBSersic(n, half_light_radius=half_light_radius, flux=flux,
                                  trunc=trunc, flux_untruncated=flux_untruncated,
                                  gsparams=gsparams))

    def getN(self):
        """Return the Sersic index `n` for this profile.
        """
        return self.SBProfile.getN()

    def getHalfLightRadius(self):
        """Return the half light radius for this Sersic profile.
        """
        return self.SBProfile.getHalfLightRadius()


class Exponential(GSObject):
    """A class describing exponential profile objects.  Has an SBExponential in the SBProfile 
    attribute.

    For more details of the Exponential Surface Brightness profile, please see the SBExponential
    documentation produced by doxygen.

    Initialization
    --------------
    An Exponential can be initialized using one (and only one) of two possible size parameters

        half_light_radius
        scale_radius

    and an optional `flux` parameter [default `flux = 1.`].

    Example:

        >>> exp_obj = galsim.Exponential(flux=3., scale_radius=5.)
        >>> exp_obj.getHalfLightRadius()
        8.391734950083302
        >>> exp_obj = galsim.Exponential(flux=3., half_light_radius=1.)
        >>> exp_obj.getScaleRadius()
        0.5958243473776976

    Attempting to initialize with more than one size parameter is ambiguous, and will raise a
    TypeError exception.

    You may also specify a gsparams argument.  See the docstring for galsim.GSParams using
    help(galsim.GSParams) for more information about this option.

    Methods
    -------
    The Exponential is a GSObject, and inherits all of the GSObject methods (draw(), drawShoot(),
    applyShear() etc.) and operator bindings.
    """

    # Initialization parameters of the object, with type information
    _req_params = {}
    _opt_params = { "flux" : float }
    _single_params = [ { "scale_radius" : float , "half_light_radius" : float } ]
    _takes_rng = False

    # --- Public Class methods ---
    def __init__(self, half_light_radius=None, scale_radius=None, flux=1., gsparams=None):
        GSObject.__init__(
            self, galsim.SBExponential(
                half_light_radius=half_light_radius, scale_radius=scale_radius, flux=flux,
                gsparams=gsparams))

    def getScaleRadius(self):
        """Return the scale radius for this Exponential profile.
        """
        return self.SBProfile.getScaleRadius()

    def getHalfLightRadius(self):
        """Return the half light radius for this Exponential profile.
        """
        # Factor not analytic, but can be calculated by iterative solution of equation:
        #  (re / r0) = ln[(re / r0) + 1] + ln(2)
        return self.SBProfile.getScaleRadius() * 1.6783469900166605


class DeVaucouleurs(GSObject):
    """A class describing DeVaucouleurs profile objects.  Has an SBDeVaucouleurs in the SBProfile 
    attribute.

    For more details of the DeVaucouleurs Surface Brightness profile, please see the
    SBDeVaucouleurs documentation produced by doxygen, or refer to 
    http://en.wikipedia.org/wiki/De_Vaucouleurs'_law.

    Initialization
    --------------
    A DeVaucouleurs is initialized with the half light radius size parameter `half_light_radius`.
    Optional parameters are truncation radius `trunc` [default `trunc = 0.`, indicating no
    truncation] and a `flux` parameter [default `flux = 1.`].  If `trunc` is set to a non-zero
    value, then it is assumed to be in the same system of units as `half_light_radius`.

    Note that the code will be more efficient if the truncation is always the same multiple of
    `half_light_radius`, since it caches many calculations that depend on the ratio
    `trunc/half_light_radius`.

    Example:

        >>> dvc_obj = galsim.DeVaucouleurs(half_light_radius=2.5, flux=40.)
        >>> dvc_obj.getHalfLightRadius()
        2.5
        >>> dvc_obj.getFlux()
        40.0

    Another optional parameter, `flux_untruncated`, specifies whether the `flux` and
    `half_light_radius` correspond to the untruncated profile or the truncated profile. If
    `flux_untruncated` is True (and `trunc > 0` of course), then the profile will be identical
    to the version without truncation up to the truncation radius, at which point it drops to 0.
    If `flux_untruncated` is False (the default), then the scale radius will be larger and the
    central peak will be higher than the untruncated profile, in order to maintain the correct
    provided `flux` and `half_light_radius`.

    When `trunc > 0.` and `flux_untruncated == True`, the actual half-light radius will be different
    from the specified half-light radius.  The getHalfLightRadius() method will return the true
    half-light radius.  Similarly, the actual flux will not be the same as the specified value; the
    true flux is also returned by the getFlux() method.

    Example:

        >>> dvc_obj = galsim.DeVaucouleurs(half_light_radius=2.5, flux=40.)
        >>> dvc_obj2 = galsim.DeVaucouleurs(half_light_radius=2.5, flux=40., trunc=10., \\
                                            flux_untruncated=True)
        >>> dvc_obj.xValue(galsim.PositionD(0.,0.))
        604.6895805968326
        >>> dvc_obj2.xValue(galsim.PositionD(0.,0.))
        604.6895805968326     # The xValues are the same inside the truncation radius ...
        >>> dvc_obj.xValue(galsim.PositionD(10.0,0.))
        0.011781304853174116
        >>> dvc_obj2.xValue(galsim.PositionD(10.0,0.))
        0.0                   # ... but different outside the truncation radius
        >>> dvc_obj.getHalfLightRadius()
        2.5
        >>> dvc_obj2.getHalfLightRadius()
        1.886276579179012     # The true half-light radius is smaller than the specified value
        >>> dvc_obj.getFlux()
        40.0
        >>> dvc_obj2.getFlux()
        33.863171136492156    # The flux from the truncation is missing

    You may also specify a gsparams argument.  See the docstring for galsim.GSParams using
    help(galsim.GSParams) for more information about this option.

    Methods
    -------
    The DeVaucouleurs is a GSObject, and inherits all of the GSObject methods (draw(), drawShoot(),
    applyShear() etc.) and operator bindings.
    """

    # Initialization parameters of the object, with type information
    _req_params = { "half_light_radius" : float }
    _opt_params = { "flux" : float, "trunc" : float, "flux_untruncated" : float }
    _single_params = []
    _takes_rng = False

    # --- Public Class methods ---
    def __init__(self, half_light_radius=None, flux=1., trunc=0., flux_untruncated=False,
                 gsparams=None):
        GSObject.__init__(
            self, galsim.SBDeVaucouleurs(half_light_radius=half_light_radius, flux=flux,
                                         trunc=trunc, flux_untruncated=flux_untruncated,
                                         gsparams=gsparams))

    def getHalfLightRadius(self):
        """Return the half light radius for this DeVaucouleurs profile.
        """
        return self.SBProfile.getHalfLightRadius()

<<<<<<< HEAD
     
class RealGalaxy(GSObject):
    """A class describing real galaxies from some training dataset.  Has an SBConvolve in the
    SBProfile attribute.

    This class uses a catalog describing galaxies in some training data (for more details, see the
    RealGalaxyCatalog documentation) to read in data about realistic galaxies that can be used for
    simulations based on those galaxies.  Also included in the class is additional information that
    might be needed to make or interpret the simulations, e.g., the noise properties of the training
    data.

    The GSObject drawShoot method is unavailable for RealGalaxy instances.

    Initialization
    --------------
    
        real_galaxy = galsim.RealGalaxy(real_galaxy_catalog, index=None, id=None, random=False, 
                                        rng=None, x_interpolant=None, k_interpolant=None,
                                        flux=None, pad_factor = 0, noise_pad=False, pad_image=None,
                                        use_cache = True)

    This initializes real_galaxy with three SBInterpolatedImage objects (one for the deconvolved
    galaxy, and saved versions of the original HST image and PSF). Note that there are multiple
    keywords for choosing a galaxy; exactly one must be set.  In future we may add more such
    options, e.g., to choose at random but accounting for the non-constant weight factors
    (probabilities for objects to make it into the training sample).  Like other GSObjects, the
    RealGalaxy contains an SBProfile attribute which is an SBConvolve representing the deconvolved
    HST galaxy.

    Note that preliminary tests suggest that for optimal balance between accuracy and speed,
    `k_interpolant` and `pad_factor` should be kept at their default values.  The user should be
    aware that significant inaccuracy can result from using other combinations of these parameters;
    see devel/modules/finterp.pdf, especially table 1, in the GalSim repository.

    @param real_galaxy_catalog  A RealGalaxyCatalog object with basic information about where to
                                find the data, etc.
    @param index                Index of the desired galaxy in the catalog.
    @param id                   Object ID for the desired galaxy in the catalog.
    @param random               If true, then just select a completely random galaxy from the
                                catalog.
    @param rng                  A random number generator to use for selecting a random galaxy 
                                (may be any kind of BaseDeviate or None) and to use in generating
                                any noise field when padding.  This user-input random number
                                generator takes precedence over any stored within a user-input
                                CorrelatedNoise instance (see `noise_pad` param below).
    @param x_interpolant        Either an Interpolant2d (or Interpolant) instance or a string 
                                indicating which real-space interpolant should be used.  Options are 
                                'nearest', 'sinc', 'linear', 'cubic', 'quintic', or 'lanczosN' 
                                where N should be the integer order to use. [default 
                                `x_interpolant = galsim.Lanczos(5,...)'].
    @param k_interpolant        Either an Interpolant2d (or Interpolant) instance or a string 
                                indicating which k-space interpolant should be used.  Options are 
                                'nearest', 'sinc', 'linear', 'cubic', 'quintic', or 'lanczosN' 
                                where N should be the integer order to use.  We strongly recommend
                                leaving this parameter at its default value; see text above for
                                details.  [default `k_interpolant = galsim.Quintic()'].
    @param flux                 Total flux, if None then original flux in galaxy is adopted without
                                change [default `flux = None`].
    @param pad_factor           Factor by which to pad the Image when creating the
                                SBInterpolatedImage; `pad_factor <= 0` results in the use of the
                                default value, 4.  We strongly recommend leaving this parameter at
                                its default value; see text above for details.
                                [Default `pad_factor = 0`.]
    @param noise_pad            When creating the SBProfile attribute for this GSObject, pad the
                                SBInterpolated image with zeros, or with noise of a level specified
                                in the training dataset?  There are several options here: 
                                    Use `noise_pad = False` if you wish to pad with zeros.
                                    Use `noise_pad = True` if you wish to pad with uncorrelated
                                        noise of the proper variance.
                                    Set `noise_pad` equal to a galsim.CorrelatedNoise, an Image, or
                                        a filename containing an Image of an example noise field
                                        that will be used to calculate the noise power spectrum and
                                        generate noise in the padding region.  Any random number
                                        generator passed to the `rng` keyword will take precedence
                                        over that carried in an input galsim.CorrelatedNoise.
                                In the last case, if the same file is used repeatedly, then use of
                                the `use_cache` keyword (see below) can be used to prevent the need
                                for repeated galsim.CorrelatedNoise initializations.
                                [default `noise_pad = False`]
    @param pad_image            Image to be used for deterministically padding the original image.
                                This can be specified in two ways:
                                   (a) as a galsim.Image; or
                                   (b) as a string which is interpreted as a filename containing an
                                       image to use.
                               The size of the image that is passed in is taken to specify the
                                amount of padding, and so the `pad_factor` keyword should be equal
                                to 1, i.e., no padding.  The `pad_image` scale is ignored, and taken
                                to be equal to that of the `image`. Note that `pad_image` can be
                                used together with `noise_pad`.  However, the user should be careful
                                to ensure that the image used for padding has roughly zero mean.
                                The purpose of this keyword is to allow for a more flexible
                                representation of some noise field around an object; if the user
                                wishes to represent the sky level around an object, they should do
                                that when they have drawn the final image instead.  (Default
                                `pad_image = None`.)
    @param use_cache            Specify whether to cache noise_pad read in from a file to save
                                having to build an CorrelatedNoise repeatedly from the same image.
                                (Default `use_cache = True`)
    @param gsparams             You may also specify a gsparams argument.  See the docstring for
                                galsim.GSParams using help(galsim.GSParams) for more information
                                about this option.

    Methods
    -------
    The RealGalaxy is a GSObject, and inherits all of the GSObject methods (draw(), applyShear(), 
    etc. except drawShoot() which is unavailable), and operator bindings.
    """

    # Initialization parameters of the object, with type information
    _req_params = {}
    _opt_params = { "x_interpolant" : str ,
                    "k_interpolant" : str,
                    "flux" : float ,
                    "pad_factor" : float,
                    "noise_pad" : str,
                    "pad_image" : str}
    _single_params = [ { "index" : int , "id" : str } ]
    _takes_rng = True
    _cache_noise_pad = {}
    _cache_variance = {}

    # --- Public Class methods ---
    def __init__(self, real_galaxy_catalog, index=None, id=None, random=False,
                 rng=None, x_interpolant=None, k_interpolant=None, flux=None, pad_factor = 0,
                 noise_pad=False, pad_image=None, use_cache=True, gsparams=None):

        import pyfits

        # Code block below will be for galaxy selection; not all are currently implemented.  Each
        # option must return an index within the real_galaxy_catalog.        
        if index is not None:
            if id is not None or random is True:
                raise AttributeError('Too many methods for selecting a galaxy!')
            use_index = index
        elif id is not None:
            if random is True:
                raise AttributeError('Too many methods for selecting a galaxy!')
            use_index = real_galaxy_catalog._get_index_for_id(id)
        elif random is True:
            if rng is None:
                uniform_deviate = galsim.UniformDeviate()
            elif isinstance(rng, galsim.BaseDeviate):
                uniform_deviate = galsim.UniformDeviate(rng)
            else:
                raise TypeError("The rng provided to RealGalaxy constructor is not a BaseDeviate")
            use_index = int(real_galaxy_catalog.nobjects * uniform_deviate()) 
        else:
            raise AttributeError('No method specified for selecting a galaxy!')

        # read in the galaxy, PSF images; for now, rely on pyfits to make I/O errors. Should
        # consider exporting this code into fits.py in some function that takes a filename and HDU,
        # and returns an ImageView

        gal_image = real_galaxy_catalog.getGal(use_index)
        PSF_image = real_galaxy_catalog.getPSF(use_index)

        # choose proper interpolant
        if x_interpolant is None:
            lan5 = galsim.Lanczos(5, conserve_flux=True, tol=1.e-4)
            self.x_interpolant = galsim.InterpolantXY(lan5)
        else:
            self.x_interpolant = galsim.utilities.convert_interpolant_to_2d(x_interpolant)
        if k_interpolant is None:
            self.k_interpolant = galsim.InterpolantXY(galsim.Quintic(tol=1.e-4))
        else:
            self.k_interpolant = galsim.utilities.convert_interpolant_to_2d(k_interpolant)

        # read in data about galaxy from FITS binary table; store as normal attributes of RealGalaxy

        # save any other relevant information as instance attributes
        self.catalog_file = real_galaxy_catalog.file_name
        self.index = use_index
        self.pixel_scale = float(real_galaxy_catalog.pixel_scale[use_index])

        # handle padding by an image
        specify_size = False
        padded_size = gal_image.getPaddedSize(pad_factor)
        if pad_image is not None:
            specify_size = True
            if isinstance(pad_image,str):
                pad_image = galsim.fits.read(pad_image)
            if ( not isinstance(pad_image, galsim.BaseImageF) and 
                 not isinstance(pad_image, galsim.BaseImageD) ):
                raise ValueError("Supplied pad_image is not one of the allowed types!")
            # If an image was supplied directly or from a file, check its size:
            #    Cannot use if too small.
            #    Use to define the final image size otherwise.
            deltax = ((1 + pad_image.getXMax() - pad_image.getXMin()) - 
                      (1 + gal_image.getXMax() - gal_image.getXMin()))
            deltay = ((1 + pad_image.getYMax() - pad_image.getYMin()) - 
                      (1 + gal_image.getYMax() - gal_image.getYMin()))
            if deltax < 0 or deltay < 0:
                raise RuntimeError("Image supplied for padding is too small!")
            if pad_factor != 1. and pad_factor != 0.:
                import warnings
                msg =  "Warning: ignoring specified pad_factor because user also specified\n"
                msg += "         an image to use directly for the padding."
                warnings.warn(msg)
        else:
            if isinstance(gal_image, galsim.BaseImageF):
                pad_image = galsim.ImageF(padded_size, padded_size)
            if isinstance(gal_image, galsim.BaseImageD):
                pad_image = galsim.ImageD(padded_size, padded_size)

        # Set up the GaussianDeviate if not provided one, or check that the user-provided one
        # is of a valid type.  Note if random was selected, we can use that uniform_deviate safely.
        if random is True:
            gaussian_deviate = galsim.GaussianDeviate(uniform_deviate)
        else:
            if rng is None:
                gaussian_deviate = galsim.GaussianDeviate()
            elif isinstance(rng,galsim.BaseDeviate):
                # Even if it's already a GaussianDeviate, we still want to make a new Gaussian
                # deviate that would generate the same sequence, because later we change the sigma
                # and we don't want to change it for the original one that was passed in.  So don't
                # distinguish between GaussianDeviate and the other BaseDeviates here.
                gaussian_deviate = galsim.GaussianDeviate(rng)
            else:
                raise TypeError("rng provided to RealGalaxy constructor is not a BaseDeviate")

        # handle noise-padding options
        try:
            noise_pad = galsim.config.value._GetBoolValue(noise_pad,'')
        except:
            pass
        if noise_pad:
            self.pad_variance = float(real_galaxy_catalog.variance[use_index])

            # Check, is it "True" or something else?  If True, we use Gaussian uncorrelated noise
            # using the stored variance in the catalog.  Otherwise, if it's a CorrelatedNoise we use
            # it directly; if it's an Image of some sort we use it to make a CorrelatedNoise; if
            # it's a string, we read in the image from file and make a CorrelatedNoise.
            if type(noise_pad) is not bool:
                if isinstance(noise_pad, galsim.correlatednoise._BaseCorrelatedNoise):
                    cn = noise_pad.copy()
                    if rng: # Let user supplied RNG take precedence over that in user CN
                        cn.setRNG(gaussian_deviate)
                    # This small patch may have different overall variance, so rescale while
                    # preserving the correlation structure by default                  
                    cn.setVariance(self.pad_variance)
                elif (isinstance(noise_pad,galsim.BaseImageF) or 
                      isinstance(noise_pad,galsim.BaseImageD)):
                    cn = galsim.CorrelatedNoise(gaussian_deviate, noise_pad)
                elif use_cache and noise_pad in RealGalaxy._cache_noise_pad:
                    cn = RealGalaxy._cache_noise_pad[noise_pad]
                    # Make sure that we are using the desired RNG by resetting that in this cached
                    # CorrelatedNoise instance
                    if rng:
                        cn.setRNG(gaussian_deviate)
                    # This small patch may have different overall variance, so rescale while
                    # preserving the correlation structure
                    cn.setVariance(self.pad_variance)
                elif isinstance(noise_pad, str):
                    tmp_img = galsim.fits.read(noise_pad)
                    cn = galsim.CorrelatedNoise(gaussian_deviate, tmp_img)
                    if use_cache:
                        RealGalaxy._cache_noise_pad[noise_pad] = cn
                    # This small patch may have different overall variance, so rescale while
                    # preserving the correlation structure
                    cn.setVariance(self.pad_variance)
                else:
                    raise RuntimeError("noise_pad must be either a bool, CorrelatedNoise, Image, "+
                                       "or a filename for reading in an Image")

            # Set the GaussianDeviate sigma          
            gaussian_deviate.setSigma(np.sqrt(self.pad_variance))

            # populate padding image with noise field
            if type(noise_pad) is bool:
                pad_image.addNoise(galsim.DeviateNoise(gaussian_deviate))
            else:
                pad_image.addNoise(cn)
        else:
            self.pad_variance=0.

        # Now we have to check: was the padding determined using pad_factor?  Or by passing in an
        # image for padding?  Treat these cases differently:
        # (1) If the former, then we can simply have the C++ handle the padding process.
        # (2) If the latter, then we have to do the padding ourselves, and pass the resulting image
        # to the C++ with pad_factor explicitly set to 1.
        if specify_size is False:
            # Make the InterpolatedImage out of the image.
            self.original_image = galsim.InterpolatedImage(gal_image,
                                                             x_interpolant=self.x_interpolant,
                                                             k_interpolant=self.k_interpolant,
                                                             dx=self.pixel_scale,
                                                             pad_factor=pad_factor,
                                                             pad_image=pad_image,
                                                             gsparams=gsparams)
        else:
            # Leave the original image as-is.  Instead, we shift around the image to be used for
            # padding.  Find out how much x and y margin there should be on lower end:
            x_marg = int(np.round(0.5*deltax))
            y_marg = int(np.round(0.5*deltay))
            # Now reset the pad_image to contain the original image in an even way
            pad_image = pad_image.view()
            pad_image.setScale(self.pixel_scale)
            pad_image.setOrigin(gal_image.getXMin()-x_marg, gal_image.getYMin()-y_marg)
            # Set the central values of pad_image to be equal to the input image
            pad_image[gal_image.bounds] = gal_image
            self.original_image = galsim.InterpolatedImage(pad_image,
                                                             x_interpolant=self.x_interpolant,
                                                             k_interpolant=self.k_interpolant,
                                                             dx=self.pixel_scale,pad_factor=1.,
                                                             gsparams=gsparams)

        # also make the original PSF image, with far less fanfare: we don't need to pad with
        # anything interesting.
        self.original_PSF = galsim.InterpolatedImage(
            PSF_image, x_interpolant=self.x_interpolant, k_interpolant=self.k_interpolant, 
            dx=self.pixel_scale, gsparams=gsparams)

        
        if flux != None:
            self.original_image.setFlux(flux)
        self.original_PSF.setFlux(1.0)

        # Calculate the PSF "deconvolution" kernel
        psf_inv = galsim.Deconvolve(self.original_PSF)
        # Initialize the SBProfile attribute
        GSObject.__init__(self, galsim.Convolve([self.original_image, psf_inv], gsparams=gsparams))

    def getHalfLightRadius(self):
        raise NotImplementedError("Half light radius calculation not implemented for RealGalaxy "
                                   +"objects.")

#
# --- Compound GSObject classes: Add, Convolve, AutoConvolve, and AutoCorrelate ---

class Add(GSObject):
    """A class for adding 2 or more GSObjects.  Has an SBAdd in the SBProfile attribute.

    The Add class is used to represent the sum of multiple GSObjects.  For example, it might be used
    to represent a multiple-component galaxy as the sum of an Exponential and a DeVaucouleurs, or to
    represent a PSF as the sum of multiple Gaussians.

    You may also specify a gsparams argument.  See the docstring for galsim.GSParams using
    help(galsim.GSParams) for more information about this option.  Note: if gsparams is unspecified
    (or None), then the Add instance inherits the same GSParams as the first item in the list.
    Also, note that parameters related to the Fourier-space calculations must be set when
    initializing the individual GSObjects that go into the Add, NOT when creating the Add (at which
    point the accuracy and threshold parameters will simply be ignored).

    Methods
    -------
    The Add is a GSObject, and inherits all of the GSObject methods (draw(), drawShoot(),
    applyShear() etc.) and operator bindings.
    """
    
    # --- Public Class methods ---
    def __init__(self, *args, **kwargs):

        # Check kwargs first:
        gsparams = kwargs.pop("gsparams", None)

        # Make sure there is nothing left in the dict.
        if kwargs:
            raise TypeError(
                "Add constructor got unexpected keyword argument(s): %s"%kwargs.keys())

        if len(args) == 0:
            # No arguments. Could initialize with an empty list but draw then segfaults. Raise an
            # exception instead.
            raise ValueError("Add must be initialized with at least one GSObject.")
        elif len(args) == 1:
            # 1 argument.  Should be either a GSObject or a list of GSObjects
            if isinstance(args[0], GSObject):
                SBList = [args[0].SBProfile]
            elif isinstance(args[0], list):
                SBList = []
                for obj in args[0]:
                    if isinstance(obj, GSObject):
                        SBList.append(obj.SBProfile)
                    else:
                        raise TypeError("Input list must contain only GSObjects.")
            else:
                raise TypeError("Single input argument must be a GSObject or list of them.")
            GSObject.__init__(self, galsim.SBAdd(SBList, gsparams=gsparams))
        elif len(args) >= 2:
            # >= 2 arguments.  Convert to a list of SBProfiles
            SBList = [obj.SBProfile for obj in args]
            GSObject.__init__(self, galsim.SBAdd(SBList, gsparams=gsparams))

class Convolve(GSObject):
    """A class for convolving 2 or more GSObjects.  Has an SBConvolve in the SBProfile attribute.

    The objects to be convolved may be provided either as multiple unnamed arguments (e.g. 
    `Convolve(psf, gal, pix)`) or as a list (e.g. `Convolve([psf, gal, pix])`).  Any number of 
    objects may be provided using either syntax.  (Even 0 or 1, although that doesn't really make 
    much sense.)
   
    The convolution will normally be done using discrete Fourier transforms of each of the component
    profiles, multiplying them together, and then transforming back to real space.
   
    There is also an option to do the convolution as integrals in real space.  To do this, use the 
    optional keyword argument `real_space = True`.  Currently, the real-space integration is only 
    enabled for convolving 2 profiles.  (Aside from the trivial implementaion for 1 profile.)  If 
    you try to use it for more than 2 profiles, an exception will be raised.
    
    The real-space convolution is normally slower than the DFT convolution.  The exception is if
    both component profiles have hard edges, e.g. a truncated Moffat or Sersic with a Pixel.  In
    that case, the highest frequency `maxK` for each component is quite large since the ringing dies
    off fairly slowly.  So it can be quicker to use real-space convolution instead.  Also,
    real-space convolution tends to be more accurate in this case as well.

    If you do not specify either `real_space = True` or `False` explicitly, then we check if there 
    are 2 profiles, both of which have hard edges.  In this case, we automatically use real-space 
    convolution.  In all other cases, the default is not to use real-space convolution.

    You may also specify a gsparams argument.  See the docstring for galsim.GSParams using
    help(galsim.GSParams) for more information about this option.  Note: if gsparams is unspecified
    (or None), then the Convolve instance inherits the same GSParams as the first item in the list.
    Also, note that parameters related to the Fourier-space calculations must be set when
    initializing the individual GSObjects that go into the Convolve, NOT when creating the Convolve
    (at which point the accuracy and threshold parameters will simply be ignored).
    """
                    
    # --- Public Class methods ---
    def __init__(self, *args, **kwargs):

        # First check for number of arguments != 0
        if len(args) == 0:
            # No arguments. Could initialize with an empty list but draw then segfaults. Raise an
            # exception instead.
            raise ValueError("Convolve must be initialized with at least one GSObject.")
        elif len(args) == 1:
            if isinstance(args[0], GSObject):
                SBList = [args[0].SBProfile]
            elif isinstance(args[0], list):
                SBList=[]
                for obj in args[0]:
                    if isinstance(obj, GSObject):
                        SBList.append(obj.SBProfile)
                    else:
                        raise TypeError("Input list must contain only GSObjects.")
            else:
                raise TypeError("Single input argument must be a GSObject or list of them.")
        elif len(args) >= 2:
            # >= 2 arguments.  Convert to a list of SBProfiles
            SBList = []
            for obj in args:
                if isinstance(obj, GSObject):
                    SBList.append(obj.SBProfile)
                else:
                    raise TypeError("Input args must contain only GSObjects.")

        # Having built the list of SBProfiles or thrown exceptions if necessary, see now whether
        # to perform real space convolution...

        # Check kwargs
        # real_space can be True or False (default if omitted is None), which specifies whether to 
        # do the convolution as an integral in real space rather than as a product in fourier 
        # space.  If the parameter is omitted (or explicitly given as None I guess), then
        # we will usually do the fourier method.  However, if there are 2 components _and_ both of 
        # them have hard edges, then we use real-space convolution.
        real_space = kwargs.pop("real_space", None)

        gsparams = kwargs.pop("gsparams", None)

        # Make sure there is nothing left in the dict.
        if kwargs:
            raise TypeError(
                "Convolve constructor got unexpected keyword argument(s): %s"%kwargs.keys())


        # If 1 argument, check if it is a list:
        if len(args) == 1 and isinstance(args[0], list):
            args = args[0]

        hard_edge = True
        for obj in args:
            if not obj.hasHardEdges():
                hard_edge = False

        if real_space is None:
            # Figure out if it makes more sense to use real-space convolution.
            if len(args) == 2:
                real_space = hard_edge
            elif len(args) == 1:
                real_space = obj.isAnalyticX()
            else:
                real_space = False
        
        # Warn if doing DFT convolution for objects with hard edges.
        if not real_space and hard_edge:
            import warnings
            if len(args) == 2:
                msg = """
                Doing convolution of 2 objects, both with hard edges.
                This might be more accurate and/or faster using real_space=True"""
            else:
                msg = """
                Doing convolution where all objects have hard edges.
                There might be some inaccuracies due to ringing in k-space."""
            warnings.warn(msg)

        if real_space:
            # Can't do real space if nobj > 2
            if len(args) > 2:
                import warnings
                msg = """
                Real-space convolution of more than 2 objects is not implemented.
                Switching to DFT method."""
                warnings.warn(msg)
                real_space = False

            # Also can't do real space if any object is not analytic, so check for that.
            else:
                for obj in args:
                    if not obj.isAnalyticX():
                        import warnings
                        msg = """
                        A component to be convolved is not analytic in real space.
                        Cannot use real space convolution.
                        Switching to DFT method."""
                        warnings.warn(msg)
                        real_space = False
                        break

        # Then finally initialize the SBProfile using the objects' SBProfiles in SBList
        GSObject.__init__(self, galsim.SBConvolve(SBList, real_space=real_space,
                                                  gsparams=gsparams))


class AutoConvolve(GSObject):
    """A special class for convolving a GSObject with itself.

    It is equivalent in functionality to galsim.Convolve([obj,obj]), but takes advantage of
    the fact that the two profiles are the same for some efficiency gains.

    @param obj       The object to be convolved with itself.
    @param gsparams  You may also specify a gsparams argument.  See the docstring for
                     galsim.GSParams using help(galsim.GSParams) for more information about this
                     option.  Note that parameters related to the Fourier-space calculations must be
                     set when initializing the GSObject that goes into the AutoConvolve, NOT when
                     creating the AutoConvolve (at which point the accuracy and threshold parameters
                     will simply be ignored).
    """
    # --- Public Class methods ---
    def __init__(self, obj, gsparams=None):
        if not isinstance(obj, GSObject):
            raise TypeError("Argument to AutoConvolve must be a GSObject.")
        GSObject.__init__(self, galsim.SBAutoConvolve(obj.SBProfile, gsparams=gsparams))


class AutoCorrelate(GSObject):
    """A special class for correlating a GSObject with itself.

    It is equivalent in functionality to 
        galsim.Convolve([obj,obj.createRotated(180.*galsim.degrees)])
    but takes advantage of the fact that the two profiles are the same for some efficiency gains.

    This class is primarily targeted for use by the galsim.CorrelatedNoise models when convolving 
    with a GSObject.

    @param obj       The object to be correlated with itself.

    @param gsparams  You may also specify a gsparams argument.  See the docstring for
                     galsim.GSParams using help(galsim.GSParams) for more information about this
                     option.  Note that parameters related to the Fourier-space calculations must be
                     set when initializing the GSObject that goes into the AutoCorrelate, NOT when
                     creating the AutoCorrelate (at which point the accuracy and threshold
                     parameters will simply be ignored).
    """
    # --- Public Class methods ---
    def __init__(self, obj, gsparams=None):
        if not isinstance(obj, GSObject):
            raise TypeError("Argument to AutoCorrelate must be a GSObject.")
        GSObject.__init__(self, galsim.SBAutoCorrelate(obj.SBProfile, gsparams=gsparams))


class Deconvolve(GSObject):
    """Base class for defining the python interface to the SBDeconvolve C++ class.

    The Deconvolve class represents a deconvolution kernel.  Note that the Deconvolve class, or
    compound objects (Add, Convolve) that include a Deconvolve as one of the components, cannot be
    photon-shot using the drawShoot method.

    You may also specify a gsparams argument.  See the docstring for galsim.GSParams using
    help(galsim.GSParams) for more information about this option.  Note: if gsparams is unspecified
    (or None), then the Deconvolve instance inherits the same GSParams as the object being
    deconvolved.
    """
    # --- Public Class methods ---
    def __init__(self, farg, gsparams=None):
        if isinstance(farg, GSObject):
            self.farg = farg
            GSObject.__init__(self, galsim.SBDeconvolve(self.farg.SBProfile, gsparams=gsparams))
        else:
            raise TypeError("Argument to Deconvolve must be a GSObject.")

class Shapelet(GSObject):
    """A class describing polar shapelet surface brightness profiles.

    This class describes an arbitrary profile in terms of a shapelet decomposition.  A shapelet
    decomposition is an eigenfunction decomposition of a 2-d function using the eigenfunctions
    of the 2-d quantum harmonic oscillator.  The functions are Laguerre polynomials multiplied
    by a Gaussian.  See Bernstein & Jarvis, 2002 or Massey & Refregier, 2005 for more detailed 
    information about this kind of decomposition.  For this class, we follow the notation of 
    Bernstein & Jarvis.

    The decomposition is described by an overall scale length, sigma, and a vector of 
    coefficients, b.  The b vector is indexed by two values, which can be either (p,q) or (N,m).
    In terms of the quantum solution of the 2-d harmonic oscillator, p and q are the number of 
    quanta with positive and negative angular momentum (respectively).  Then, N=p+q, m=p-q.

    The 2D image is given by (in polar coordinates):

        I(r,theta) = 1/sigma^2 Sum_pq b_pq psi_pq(r/sigma, theta)

    where psi_pq are the shapelet eigenfunctions, given by:

        psi_pq(r,theta) = (-)^q/sqrt(pi) sqrt(q!/p!) r^m exp(i m theta) exp(-r^2/2) L_q^(m)(r^2)

    and L_q^(m)(x) are generalized Laguerre polynomials.
    
    The coeffients b_pq are in general complex.  However, we require that the resulting 
    I(r,theta) be purely real, which implies that b_pq = b_qp* (where * means complex conjugate).
    This further implies that b_pp (i.e. b_pq with p==q) is real. 


    Initialization
    --------------
    
    1. Make a blank Shapelet instance with all b_pq = 0.

        shapelet = galsim.Shapelet(sigma=sigma, order=order)

    2. Make a Shapelet instance using a given vector for the b_pq values.

        order = 2
        bvec = [ 1, 0, 0, 0.2, 0.3, -0.1 ]
        shapelet = galsim.Shapelet(sigma=sigma, order=order, bvec=bvec)

    We use the following order for the coeffiecients, where the subscripts are in terms of p,q.

    [ b00  Re(b10)  Im(b10)  Re(b20)  Im(b20)  b11  Re(b30)  Im(b30)  Re(b21)  Im(b21) ... ]

    i.e. we progressively increase N, and for each value of N, we start with m=N and go down to 
    m=0 or 1 as appropriate.  And since m=0 is intrinsically real, it only requires one spot
    in the list.

    @param sigma          The scale size in the standard units (usually arcsec).
    @param order          Specify the order of the shapelet decomposition.  This is the maximum
                          N=p+q included in the decomposition.
    @param bvec           The initial vector of coefficients.  (Default: all zeros)


    Methods
    -------

    The Shapelet is a GSObject, and inherits most of the GSObject methods (draw(), applyShear(),
    etc.) and operator bindings.  The exception is drawShoot, which is not yet implemented for 
    Shapelet instances.
    
    In addition, Shapelet has the following methods:

    getSigma()         Get the sigma value.
    getOrder()         Get the order, the maximum N=p+q used by the decomposition.
    getBVec()          Get the vector of coefficients, returned as a numpy array.
    getPQ(p,q)         Get b_pq.  Returned as tuple (re, im) (even if p==q).
    getNM(N,m)         Get b_Nm.  Returned as tuple (re, im) (even if m=0).

    setSigma(sigma)    Set the sigma value.
    setOrder(order)    Set the order.
    setBVec(bvec)      Set the vector of coefficients.
    setPQ(p,q,re,im=0) Set b_pq.
    setNM(N,m,re,im=0) Set b_Nm.

    fitImage(image)    Fit for a shapelet decomposition of the given image.
    """

    # Initialization parameters of the object, with type information
    _req_params = { "sigma" : float, "order" : int }
    _opt_params = {}
    _single_params = []
    _takes_rng = False

    # --- Public Class methods ---
    def __init__(self, sigma, order, bvec=None):
        # Make sure order and sigma are the right type:
        order = int(order)
        sigma = float(sigma)

        # Make bvec if necessary
        if bvec is None:
            bvec = galsim.LVector(order)
        else:
            bvec_size = galsim.LVectorSize(order)
            if len(bvec) != bvec_size:
                raise ValueError("bvec is the wrong size for the provided order")
            import numpy
            bvec = galsim.LVector(order,numpy.array(bvec))

        GSObject.__init__(self, galsim.SBShapelet(sigma, bvec))

    def getSigma(self):
        return self.SBProfile.getSigma()
    def getOrder(self):
        return self.SBProfile.getBVec().order
    def getBVec(self):
        return self.SBProfile.getBVec().array
    def getPQ(self,p,q):
        return self.SBProfile.getBVec().getPQ(p,q)
    def getNM(self,N,m):
        return self.SBProfile.getBVec().getPQ((N+m)/2,(N-m)/2)

    # Note: Since SBProfiles are officially immutable, these create a new
    # SBProfile object for this GSObject.  This is of course inefficient, but not
    # outrageously so, since the SBShapelet constructor is pretty minimalistic, and 
    # presumably anyone who cares about efficiency would not be using these functions.
    # They would create the Shapelet with the right bvec from the start.
    def setSigma(self,sigma):
        bvec = self.SBProfile.getBVec()
        GSObject.__init__(self, galsim.SBShapelet(sigma, bvec))
    def setOrder(self,order):
        curr_bvec = self.SBProfile.getBVec()
        curr_order = curr_bvec.order
        if curr_order == order: return
        # Preserve the existing values as much as possible.
        sigma = self.SBProfile.getSigma()
        if curr_order > order:
            bvec = galsim.LVector(order, curr_bvec.array[0:galsim.LVectorSize(order)])
        else:
            import numpy
            a = numpy.zeros(galsim.LVectorSize(order))
            a[0:len(curr_bvec.array)] = curr_bvec.array
            bvec = galsim.LVector(order,a)
        GSObject.__init__(self, galsim.SBShapelet(sigma, bvec))
    def setBVec(self,bvec):
        sigma = self.SBProfile.getSigma()
        order = self.SBProfile.getBVec().order
        bvec_size = galsim.LVectorSize(order)
        if len(bvec) != bvec_size:
            raise ValueError("bvec is the wrong size for the Shapelet order")
        import numpy
        bvec = galsim.LVector(order,numpy.array(bvec))
        GSObject.__init__(self, galsim.SBShapelet(sigma, bvec))
    def setPQ(self,p,q,re,im=0.):
        sigma = self.SBProfile.getSigma()
        bvec = self.SBProfile.getBVec().copy()
        bvec.setPQ(p,q,re,im)
        GSObject.__init__(self, galsim.SBShapelet(sigma, bvec))
    def setNM(self,N,m,re,im=0.):
        self.setPQ((N+m)/2,(N-m)/2,re,im)

    def setFlux(self, flux):
        # More efficient to change the bvector rather than add a transformation layer above 
        # the SBShapelet, which is what the normal setFlux method does.
        self.scaleFlux(flux/self.getFlux())

    def scaleFlux(self, fluxRatio):
        # More efficient to change the bvector rather than add a transformation layer above 
        # the SBShapelet, which is what the normal setFlux method does.
        sigma = self.SBProfile.getSigma()
        bvec = self.SBProfile.getBVec() * fluxRatio
        GSObject.__init__(self, galsim.SBShapelet(sigma, bvec))

    def applyRotation(self, theta):
        if not isinstance(theta, galsim.Angle):
            raise TypeError("Input theta should be an Angle")
        sigma = self.SBProfile.getSigma()
        bvec = self.SBProfile.getBVec().copy()
        bvec.rotate(theta)
        GSObject.__init__(self, galsim.SBShapelet(sigma, bvec))

    def applyDilation(self, scale):
        sigma = self.SBProfile.getSigma() * scale
        bvec = self.SBProfile.getBVec()
        GSObject.__init__(self, galsim.SBShapelet(sigma, bvec))

    def applyMagnification(self, mu):
        sigma = self.SBProfile.getSigma() * np.sqrt(mu)
        bvec = self.SBProfile.getBVec() * mu
        GSObject.__init__(self, galsim.SBShapelet(sigma, bvec))

    def fitImage(self, image, center=None, normalization='flux'):
        """Fit for a shapelet decomposition of a given image

        The optional normalization parameter mirrors the parameter in the GSObject `draw` method.
        If the fitted shapelet is drawn with the same normalization value as was used when it 
        was fit, then the resulting image should be an approximate match to the original image.

        For example:

            image = ...
            shapelet = galsim.Shapelet(sigma, order)
            shapelet.fitImage(image,normalization='sb')
            shapelet.draw(image=image2, dx=image.scale, normalization='sb')

        Then image2 and image should be as close to the same as possible for the given
        sigma and order.  Increasing the order can improve the fit, as can having sigma match
        the natural scale size of the image.  However, it should be noted that some images
        are not well fit by a shapelet for any (reasonable) order.

        @param image          The Image for which to fit the shapelet decomposition
        @param center         The position in pixels to use for the center of the decomposition.
                              [Default: use the image center (`image.bounds.trueCenter()`)]
        @param normalization  The normalization to assume for the image. 
                              (Default `normalization = "flux"`)
        """
        if not center:
            center = image.bounds.trueCenter()
        # convert from PositionI if necessary
        center = galsim.PositionD(center.x,center.y)

        if not normalization.lower() in ("flux", "f", "surface brightness", "sb"):
            raise ValueError(("Invalid normalization requested: '%s'. Expecting one of 'flux', "+
                              "'f', 'surface brightness' or 'sb'.") % normalization)

        sigma = self.SBProfile.getSigma()
        bvec = self.SBProfile.getBVec().copy()

        galsim.ShapeletFitImage(sigma, bvec, image, center)

        if normalization.lower() == "flux" or normalization.lower() == "f":
            bvec /= image.scale**2

        # SBShapelet, like all SBProfiles, is immutable, so we need to reinitialize with a 
        # new Shapelet object.
        GSObject.__init__(self, galsim.SBShapelet(sigma, bvec))


=======
>>>>>>> e748b083
<|MERGE_RESOLUTION|>--- conflicted
+++ resolved
@@ -1634,830 +1634,3 @@
         """Return the half light radius for this DeVaucouleurs profile.
         """
         return self.SBProfile.getHalfLightRadius()
-
-<<<<<<< HEAD
-     
-class RealGalaxy(GSObject):
-    """A class describing real galaxies from some training dataset.  Has an SBConvolve in the
-    SBProfile attribute.
-
-    This class uses a catalog describing galaxies in some training data (for more details, see the
-    RealGalaxyCatalog documentation) to read in data about realistic galaxies that can be used for
-    simulations based on those galaxies.  Also included in the class is additional information that
-    might be needed to make or interpret the simulations, e.g., the noise properties of the training
-    data.
-
-    The GSObject drawShoot method is unavailable for RealGalaxy instances.
-
-    Initialization
-    --------------
-    
-        real_galaxy = galsim.RealGalaxy(real_galaxy_catalog, index=None, id=None, random=False, 
-                                        rng=None, x_interpolant=None, k_interpolant=None,
-                                        flux=None, pad_factor = 0, noise_pad=False, pad_image=None,
-                                        use_cache = True)
-
-    This initializes real_galaxy with three SBInterpolatedImage objects (one for the deconvolved
-    galaxy, and saved versions of the original HST image and PSF). Note that there are multiple
-    keywords for choosing a galaxy; exactly one must be set.  In future we may add more such
-    options, e.g., to choose at random but accounting for the non-constant weight factors
-    (probabilities for objects to make it into the training sample).  Like other GSObjects, the
-    RealGalaxy contains an SBProfile attribute which is an SBConvolve representing the deconvolved
-    HST galaxy.
-
-    Note that preliminary tests suggest that for optimal balance between accuracy and speed,
-    `k_interpolant` and `pad_factor` should be kept at their default values.  The user should be
-    aware that significant inaccuracy can result from using other combinations of these parameters;
-    see devel/modules/finterp.pdf, especially table 1, in the GalSim repository.
-
-    @param real_galaxy_catalog  A RealGalaxyCatalog object with basic information about where to
-                                find the data, etc.
-    @param index                Index of the desired galaxy in the catalog.
-    @param id                   Object ID for the desired galaxy in the catalog.
-    @param random               If true, then just select a completely random galaxy from the
-                                catalog.
-    @param rng                  A random number generator to use for selecting a random galaxy 
-                                (may be any kind of BaseDeviate or None) and to use in generating
-                                any noise field when padding.  This user-input random number
-                                generator takes precedence over any stored within a user-input
-                                CorrelatedNoise instance (see `noise_pad` param below).
-    @param x_interpolant        Either an Interpolant2d (or Interpolant) instance or a string 
-                                indicating which real-space interpolant should be used.  Options are 
-                                'nearest', 'sinc', 'linear', 'cubic', 'quintic', or 'lanczosN' 
-                                where N should be the integer order to use. [default 
-                                `x_interpolant = galsim.Lanczos(5,...)'].
-    @param k_interpolant        Either an Interpolant2d (or Interpolant) instance or a string 
-                                indicating which k-space interpolant should be used.  Options are 
-                                'nearest', 'sinc', 'linear', 'cubic', 'quintic', or 'lanczosN' 
-                                where N should be the integer order to use.  We strongly recommend
-                                leaving this parameter at its default value; see text above for
-                                details.  [default `k_interpolant = galsim.Quintic()'].
-    @param flux                 Total flux, if None then original flux in galaxy is adopted without
-                                change [default `flux = None`].
-    @param pad_factor           Factor by which to pad the Image when creating the
-                                SBInterpolatedImage; `pad_factor <= 0` results in the use of the
-                                default value, 4.  We strongly recommend leaving this parameter at
-                                its default value; see text above for details.
-                                [Default `pad_factor = 0`.]
-    @param noise_pad            When creating the SBProfile attribute for this GSObject, pad the
-                                SBInterpolated image with zeros, or with noise of a level specified
-                                in the training dataset?  There are several options here: 
-                                    Use `noise_pad = False` if you wish to pad with zeros.
-                                    Use `noise_pad = True` if you wish to pad with uncorrelated
-                                        noise of the proper variance.
-                                    Set `noise_pad` equal to a galsim.CorrelatedNoise, an Image, or
-                                        a filename containing an Image of an example noise field
-                                        that will be used to calculate the noise power spectrum and
-                                        generate noise in the padding region.  Any random number
-                                        generator passed to the `rng` keyword will take precedence
-                                        over that carried in an input galsim.CorrelatedNoise.
-                                In the last case, if the same file is used repeatedly, then use of
-                                the `use_cache` keyword (see below) can be used to prevent the need
-                                for repeated galsim.CorrelatedNoise initializations.
-                                [default `noise_pad = False`]
-    @param pad_image            Image to be used for deterministically padding the original image.
-                                This can be specified in two ways:
-                                   (a) as a galsim.Image; or
-                                   (b) as a string which is interpreted as a filename containing an
-                                       image to use.
-                               The size of the image that is passed in is taken to specify the
-                                amount of padding, and so the `pad_factor` keyword should be equal
-                                to 1, i.e., no padding.  The `pad_image` scale is ignored, and taken
-                                to be equal to that of the `image`. Note that `pad_image` can be
-                                used together with `noise_pad`.  However, the user should be careful
-                                to ensure that the image used for padding has roughly zero mean.
-                                The purpose of this keyword is to allow for a more flexible
-                                representation of some noise field around an object; if the user
-                                wishes to represent the sky level around an object, they should do
-                                that when they have drawn the final image instead.  (Default
-                                `pad_image = None`.)
-    @param use_cache            Specify whether to cache noise_pad read in from a file to save
-                                having to build an CorrelatedNoise repeatedly from the same image.
-                                (Default `use_cache = True`)
-    @param gsparams             You may also specify a gsparams argument.  See the docstring for
-                                galsim.GSParams using help(galsim.GSParams) for more information
-                                about this option.
-
-    Methods
-    -------
-    The RealGalaxy is a GSObject, and inherits all of the GSObject methods (draw(), applyShear(), 
-    etc. except drawShoot() which is unavailable), and operator bindings.
-    """
-
-    # Initialization parameters of the object, with type information
-    _req_params = {}
-    _opt_params = { "x_interpolant" : str ,
-                    "k_interpolant" : str,
-                    "flux" : float ,
-                    "pad_factor" : float,
-                    "noise_pad" : str,
-                    "pad_image" : str}
-    _single_params = [ { "index" : int , "id" : str } ]
-    _takes_rng = True
-    _cache_noise_pad = {}
-    _cache_variance = {}
-
-    # --- Public Class methods ---
-    def __init__(self, real_galaxy_catalog, index=None, id=None, random=False,
-                 rng=None, x_interpolant=None, k_interpolant=None, flux=None, pad_factor = 0,
-                 noise_pad=False, pad_image=None, use_cache=True, gsparams=None):
-
-        import pyfits
-
-        # Code block below will be for galaxy selection; not all are currently implemented.  Each
-        # option must return an index within the real_galaxy_catalog.        
-        if index is not None:
-            if id is not None or random is True:
-                raise AttributeError('Too many methods for selecting a galaxy!')
-            use_index = index
-        elif id is not None:
-            if random is True:
-                raise AttributeError('Too many methods for selecting a galaxy!')
-            use_index = real_galaxy_catalog._get_index_for_id(id)
-        elif random is True:
-            if rng is None:
-                uniform_deviate = galsim.UniformDeviate()
-            elif isinstance(rng, galsim.BaseDeviate):
-                uniform_deviate = galsim.UniformDeviate(rng)
-            else:
-                raise TypeError("The rng provided to RealGalaxy constructor is not a BaseDeviate")
-            use_index = int(real_galaxy_catalog.nobjects * uniform_deviate()) 
-        else:
-            raise AttributeError('No method specified for selecting a galaxy!')
-
-        # read in the galaxy, PSF images; for now, rely on pyfits to make I/O errors. Should
-        # consider exporting this code into fits.py in some function that takes a filename and HDU,
-        # and returns an ImageView
-
-        gal_image = real_galaxy_catalog.getGal(use_index)
-        PSF_image = real_galaxy_catalog.getPSF(use_index)
-
-        # choose proper interpolant
-        if x_interpolant is None:
-            lan5 = galsim.Lanczos(5, conserve_flux=True, tol=1.e-4)
-            self.x_interpolant = galsim.InterpolantXY(lan5)
-        else:
-            self.x_interpolant = galsim.utilities.convert_interpolant_to_2d(x_interpolant)
-        if k_interpolant is None:
-            self.k_interpolant = galsim.InterpolantXY(galsim.Quintic(tol=1.e-4))
-        else:
-            self.k_interpolant = galsim.utilities.convert_interpolant_to_2d(k_interpolant)
-
-        # read in data about galaxy from FITS binary table; store as normal attributes of RealGalaxy
-
-        # save any other relevant information as instance attributes
-        self.catalog_file = real_galaxy_catalog.file_name
-        self.index = use_index
-        self.pixel_scale = float(real_galaxy_catalog.pixel_scale[use_index])
-
-        # handle padding by an image
-        specify_size = False
-        padded_size = gal_image.getPaddedSize(pad_factor)
-        if pad_image is not None:
-            specify_size = True
-            if isinstance(pad_image,str):
-                pad_image = galsim.fits.read(pad_image)
-            if ( not isinstance(pad_image, galsim.BaseImageF) and 
-                 not isinstance(pad_image, galsim.BaseImageD) ):
-                raise ValueError("Supplied pad_image is not one of the allowed types!")
-            # If an image was supplied directly or from a file, check its size:
-            #    Cannot use if too small.
-            #    Use to define the final image size otherwise.
-            deltax = ((1 + pad_image.getXMax() - pad_image.getXMin()) - 
-                      (1 + gal_image.getXMax() - gal_image.getXMin()))
-            deltay = ((1 + pad_image.getYMax() - pad_image.getYMin()) - 
-                      (1 + gal_image.getYMax() - gal_image.getYMin()))
-            if deltax < 0 or deltay < 0:
-                raise RuntimeError("Image supplied for padding is too small!")
-            if pad_factor != 1. and pad_factor != 0.:
-                import warnings
-                msg =  "Warning: ignoring specified pad_factor because user also specified\n"
-                msg += "         an image to use directly for the padding."
-                warnings.warn(msg)
-        else:
-            if isinstance(gal_image, galsim.BaseImageF):
-                pad_image = galsim.ImageF(padded_size, padded_size)
-            if isinstance(gal_image, galsim.BaseImageD):
-                pad_image = galsim.ImageD(padded_size, padded_size)
-
-        # Set up the GaussianDeviate if not provided one, or check that the user-provided one
-        # is of a valid type.  Note if random was selected, we can use that uniform_deviate safely.
-        if random is True:
-            gaussian_deviate = galsim.GaussianDeviate(uniform_deviate)
-        else:
-            if rng is None:
-                gaussian_deviate = galsim.GaussianDeviate()
-            elif isinstance(rng,galsim.BaseDeviate):
-                # Even if it's already a GaussianDeviate, we still want to make a new Gaussian
-                # deviate that would generate the same sequence, because later we change the sigma
-                # and we don't want to change it for the original one that was passed in.  So don't
-                # distinguish between GaussianDeviate and the other BaseDeviates here.
-                gaussian_deviate = galsim.GaussianDeviate(rng)
-            else:
-                raise TypeError("rng provided to RealGalaxy constructor is not a BaseDeviate")
-
-        # handle noise-padding options
-        try:
-            noise_pad = galsim.config.value._GetBoolValue(noise_pad,'')
-        except:
-            pass
-        if noise_pad:
-            self.pad_variance = float(real_galaxy_catalog.variance[use_index])
-
-            # Check, is it "True" or something else?  If True, we use Gaussian uncorrelated noise
-            # using the stored variance in the catalog.  Otherwise, if it's a CorrelatedNoise we use
-            # it directly; if it's an Image of some sort we use it to make a CorrelatedNoise; if
-            # it's a string, we read in the image from file and make a CorrelatedNoise.
-            if type(noise_pad) is not bool:
-                if isinstance(noise_pad, galsim.correlatednoise._BaseCorrelatedNoise):
-                    cn = noise_pad.copy()
-                    if rng: # Let user supplied RNG take precedence over that in user CN
-                        cn.setRNG(gaussian_deviate)
-                    # This small patch may have different overall variance, so rescale while
-                    # preserving the correlation structure by default                  
-                    cn.setVariance(self.pad_variance)
-                elif (isinstance(noise_pad,galsim.BaseImageF) or 
-                      isinstance(noise_pad,galsim.BaseImageD)):
-                    cn = galsim.CorrelatedNoise(gaussian_deviate, noise_pad)
-                elif use_cache and noise_pad in RealGalaxy._cache_noise_pad:
-                    cn = RealGalaxy._cache_noise_pad[noise_pad]
-                    # Make sure that we are using the desired RNG by resetting that in this cached
-                    # CorrelatedNoise instance
-                    if rng:
-                        cn.setRNG(gaussian_deviate)
-                    # This small patch may have different overall variance, so rescale while
-                    # preserving the correlation structure
-                    cn.setVariance(self.pad_variance)
-                elif isinstance(noise_pad, str):
-                    tmp_img = galsim.fits.read(noise_pad)
-                    cn = galsim.CorrelatedNoise(gaussian_deviate, tmp_img)
-                    if use_cache:
-                        RealGalaxy._cache_noise_pad[noise_pad] = cn
-                    # This small patch may have different overall variance, so rescale while
-                    # preserving the correlation structure
-                    cn.setVariance(self.pad_variance)
-                else:
-                    raise RuntimeError("noise_pad must be either a bool, CorrelatedNoise, Image, "+
-                                       "or a filename for reading in an Image")
-
-            # Set the GaussianDeviate sigma          
-            gaussian_deviate.setSigma(np.sqrt(self.pad_variance))
-
-            # populate padding image with noise field
-            if type(noise_pad) is bool:
-                pad_image.addNoise(galsim.DeviateNoise(gaussian_deviate))
-            else:
-                pad_image.addNoise(cn)
-        else:
-            self.pad_variance=0.
-
-        # Now we have to check: was the padding determined using pad_factor?  Or by passing in an
-        # image for padding?  Treat these cases differently:
-        # (1) If the former, then we can simply have the C++ handle the padding process.
-        # (2) If the latter, then we have to do the padding ourselves, and pass the resulting image
-        # to the C++ with pad_factor explicitly set to 1.
-        if specify_size is False:
-            # Make the InterpolatedImage out of the image.
-            self.original_image = galsim.InterpolatedImage(gal_image,
-                                                             x_interpolant=self.x_interpolant,
-                                                             k_interpolant=self.k_interpolant,
-                                                             dx=self.pixel_scale,
-                                                             pad_factor=pad_factor,
-                                                             pad_image=pad_image,
-                                                             gsparams=gsparams)
-        else:
-            # Leave the original image as-is.  Instead, we shift around the image to be used for
-            # padding.  Find out how much x and y margin there should be on lower end:
-            x_marg = int(np.round(0.5*deltax))
-            y_marg = int(np.round(0.5*deltay))
-            # Now reset the pad_image to contain the original image in an even way
-            pad_image = pad_image.view()
-            pad_image.setScale(self.pixel_scale)
-            pad_image.setOrigin(gal_image.getXMin()-x_marg, gal_image.getYMin()-y_marg)
-            # Set the central values of pad_image to be equal to the input image
-            pad_image[gal_image.bounds] = gal_image
-            self.original_image = galsim.InterpolatedImage(pad_image,
-                                                             x_interpolant=self.x_interpolant,
-                                                             k_interpolant=self.k_interpolant,
-                                                             dx=self.pixel_scale,pad_factor=1.,
-                                                             gsparams=gsparams)
-
-        # also make the original PSF image, with far less fanfare: we don't need to pad with
-        # anything interesting.
-        self.original_PSF = galsim.InterpolatedImage(
-            PSF_image, x_interpolant=self.x_interpolant, k_interpolant=self.k_interpolant, 
-            dx=self.pixel_scale, gsparams=gsparams)
-
-        
-        if flux != None:
-            self.original_image.setFlux(flux)
-        self.original_PSF.setFlux(1.0)
-
-        # Calculate the PSF "deconvolution" kernel
-        psf_inv = galsim.Deconvolve(self.original_PSF)
-        # Initialize the SBProfile attribute
-        GSObject.__init__(self, galsim.Convolve([self.original_image, psf_inv], gsparams=gsparams))
-
-    def getHalfLightRadius(self):
-        raise NotImplementedError("Half light radius calculation not implemented for RealGalaxy "
-                                   +"objects.")
-
-#
-# --- Compound GSObject classes: Add, Convolve, AutoConvolve, and AutoCorrelate ---
-
-class Add(GSObject):
-    """A class for adding 2 or more GSObjects.  Has an SBAdd in the SBProfile attribute.
-
-    The Add class is used to represent the sum of multiple GSObjects.  For example, it might be used
-    to represent a multiple-component galaxy as the sum of an Exponential and a DeVaucouleurs, or to
-    represent a PSF as the sum of multiple Gaussians.
-
-    You may also specify a gsparams argument.  See the docstring for galsim.GSParams using
-    help(galsim.GSParams) for more information about this option.  Note: if gsparams is unspecified
-    (or None), then the Add instance inherits the same GSParams as the first item in the list.
-    Also, note that parameters related to the Fourier-space calculations must be set when
-    initializing the individual GSObjects that go into the Add, NOT when creating the Add (at which
-    point the accuracy and threshold parameters will simply be ignored).
-
-    Methods
-    -------
-    The Add is a GSObject, and inherits all of the GSObject methods (draw(), drawShoot(),
-    applyShear() etc.) and operator bindings.
-    """
-    
-    # --- Public Class methods ---
-    def __init__(self, *args, **kwargs):
-
-        # Check kwargs first:
-        gsparams = kwargs.pop("gsparams", None)
-
-        # Make sure there is nothing left in the dict.
-        if kwargs:
-            raise TypeError(
-                "Add constructor got unexpected keyword argument(s): %s"%kwargs.keys())
-
-        if len(args) == 0:
-            # No arguments. Could initialize with an empty list but draw then segfaults. Raise an
-            # exception instead.
-            raise ValueError("Add must be initialized with at least one GSObject.")
-        elif len(args) == 1:
-            # 1 argument.  Should be either a GSObject or a list of GSObjects
-            if isinstance(args[0], GSObject):
-                SBList = [args[0].SBProfile]
-            elif isinstance(args[0], list):
-                SBList = []
-                for obj in args[0]:
-                    if isinstance(obj, GSObject):
-                        SBList.append(obj.SBProfile)
-                    else:
-                        raise TypeError("Input list must contain only GSObjects.")
-            else:
-                raise TypeError("Single input argument must be a GSObject or list of them.")
-            GSObject.__init__(self, galsim.SBAdd(SBList, gsparams=gsparams))
-        elif len(args) >= 2:
-            # >= 2 arguments.  Convert to a list of SBProfiles
-            SBList = [obj.SBProfile for obj in args]
-            GSObject.__init__(self, galsim.SBAdd(SBList, gsparams=gsparams))
-
-class Convolve(GSObject):
-    """A class for convolving 2 or more GSObjects.  Has an SBConvolve in the SBProfile attribute.
-
-    The objects to be convolved may be provided either as multiple unnamed arguments (e.g. 
-    `Convolve(psf, gal, pix)`) or as a list (e.g. `Convolve([psf, gal, pix])`).  Any number of 
-    objects may be provided using either syntax.  (Even 0 or 1, although that doesn't really make 
-    much sense.)
-   
-    The convolution will normally be done using discrete Fourier transforms of each of the component
-    profiles, multiplying them together, and then transforming back to real space.
-   
-    There is also an option to do the convolution as integrals in real space.  To do this, use the 
-    optional keyword argument `real_space = True`.  Currently, the real-space integration is only 
-    enabled for convolving 2 profiles.  (Aside from the trivial implementaion for 1 profile.)  If 
-    you try to use it for more than 2 profiles, an exception will be raised.
-    
-    The real-space convolution is normally slower than the DFT convolution.  The exception is if
-    both component profiles have hard edges, e.g. a truncated Moffat or Sersic with a Pixel.  In
-    that case, the highest frequency `maxK` for each component is quite large since the ringing dies
-    off fairly slowly.  So it can be quicker to use real-space convolution instead.  Also,
-    real-space convolution tends to be more accurate in this case as well.
-
-    If you do not specify either `real_space = True` or `False` explicitly, then we check if there 
-    are 2 profiles, both of which have hard edges.  In this case, we automatically use real-space 
-    convolution.  In all other cases, the default is not to use real-space convolution.
-
-    You may also specify a gsparams argument.  See the docstring for galsim.GSParams using
-    help(galsim.GSParams) for more information about this option.  Note: if gsparams is unspecified
-    (or None), then the Convolve instance inherits the same GSParams as the first item in the list.
-    Also, note that parameters related to the Fourier-space calculations must be set when
-    initializing the individual GSObjects that go into the Convolve, NOT when creating the Convolve
-    (at which point the accuracy and threshold parameters will simply be ignored).
-    """
-                    
-    # --- Public Class methods ---
-    def __init__(self, *args, **kwargs):
-
-        # First check for number of arguments != 0
-        if len(args) == 0:
-            # No arguments. Could initialize with an empty list but draw then segfaults. Raise an
-            # exception instead.
-            raise ValueError("Convolve must be initialized with at least one GSObject.")
-        elif len(args) == 1:
-            if isinstance(args[0], GSObject):
-                SBList = [args[0].SBProfile]
-            elif isinstance(args[0], list):
-                SBList=[]
-                for obj in args[0]:
-                    if isinstance(obj, GSObject):
-                        SBList.append(obj.SBProfile)
-                    else:
-                        raise TypeError("Input list must contain only GSObjects.")
-            else:
-                raise TypeError("Single input argument must be a GSObject or list of them.")
-        elif len(args) >= 2:
-            # >= 2 arguments.  Convert to a list of SBProfiles
-            SBList = []
-            for obj in args:
-                if isinstance(obj, GSObject):
-                    SBList.append(obj.SBProfile)
-                else:
-                    raise TypeError("Input args must contain only GSObjects.")
-
-        # Having built the list of SBProfiles or thrown exceptions if necessary, see now whether
-        # to perform real space convolution...
-
-        # Check kwargs
-        # real_space can be True or False (default if omitted is None), which specifies whether to 
-        # do the convolution as an integral in real space rather than as a product in fourier 
-        # space.  If the parameter is omitted (or explicitly given as None I guess), then
-        # we will usually do the fourier method.  However, if there are 2 components _and_ both of 
-        # them have hard edges, then we use real-space convolution.
-        real_space = kwargs.pop("real_space", None)
-
-        gsparams = kwargs.pop("gsparams", None)
-
-        # Make sure there is nothing left in the dict.
-        if kwargs:
-            raise TypeError(
-                "Convolve constructor got unexpected keyword argument(s): %s"%kwargs.keys())
-
-
-        # If 1 argument, check if it is a list:
-        if len(args) == 1 and isinstance(args[0], list):
-            args = args[0]
-
-        hard_edge = True
-        for obj in args:
-            if not obj.hasHardEdges():
-                hard_edge = False
-
-        if real_space is None:
-            # Figure out if it makes more sense to use real-space convolution.
-            if len(args) == 2:
-                real_space = hard_edge
-            elif len(args) == 1:
-                real_space = obj.isAnalyticX()
-            else:
-                real_space = False
-        
-        # Warn if doing DFT convolution for objects with hard edges.
-        if not real_space and hard_edge:
-            import warnings
-            if len(args) == 2:
-                msg = """
-                Doing convolution of 2 objects, both with hard edges.
-                This might be more accurate and/or faster using real_space=True"""
-            else:
-                msg = """
-                Doing convolution where all objects have hard edges.
-                There might be some inaccuracies due to ringing in k-space."""
-            warnings.warn(msg)
-
-        if real_space:
-            # Can't do real space if nobj > 2
-            if len(args) > 2:
-                import warnings
-                msg = """
-                Real-space convolution of more than 2 objects is not implemented.
-                Switching to DFT method."""
-                warnings.warn(msg)
-                real_space = False
-
-            # Also can't do real space if any object is not analytic, so check for that.
-            else:
-                for obj in args:
-                    if not obj.isAnalyticX():
-                        import warnings
-                        msg = """
-                        A component to be convolved is not analytic in real space.
-                        Cannot use real space convolution.
-                        Switching to DFT method."""
-                        warnings.warn(msg)
-                        real_space = False
-                        break
-
-        # Then finally initialize the SBProfile using the objects' SBProfiles in SBList
-        GSObject.__init__(self, galsim.SBConvolve(SBList, real_space=real_space,
-                                                  gsparams=gsparams))
-
-
-class AutoConvolve(GSObject):
-    """A special class for convolving a GSObject with itself.
-
-    It is equivalent in functionality to galsim.Convolve([obj,obj]), but takes advantage of
-    the fact that the two profiles are the same for some efficiency gains.
-
-    @param obj       The object to be convolved with itself.
-    @param gsparams  You may also specify a gsparams argument.  See the docstring for
-                     galsim.GSParams using help(galsim.GSParams) for more information about this
-                     option.  Note that parameters related to the Fourier-space calculations must be
-                     set when initializing the GSObject that goes into the AutoConvolve, NOT when
-                     creating the AutoConvolve (at which point the accuracy and threshold parameters
-                     will simply be ignored).
-    """
-    # --- Public Class methods ---
-    def __init__(self, obj, gsparams=None):
-        if not isinstance(obj, GSObject):
-            raise TypeError("Argument to AutoConvolve must be a GSObject.")
-        GSObject.__init__(self, galsim.SBAutoConvolve(obj.SBProfile, gsparams=gsparams))
-
-
-class AutoCorrelate(GSObject):
-    """A special class for correlating a GSObject with itself.
-
-    It is equivalent in functionality to 
-        galsim.Convolve([obj,obj.createRotated(180.*galsim.degrees)])
-    but takes advantage of the fact that the two profiles are the same for some efficiency gains.
-
-    This class is primarily targeted for use by the galsim.CorrelatedNoise models when convolving 
-    with a GSObject.
-
-    @param obj       The object to be correlated with itself.
-
-    @param gsparams  You may also specify a gsparams argument.  See the docstring for
-                     galsim.GSParams using help(galsim.GSParams) for more information about this
-                     option.  Note that parameters related to the Fourier-space calculations must be
-                     set when initializing the GSObject that goes into the AutoCorrelate, NOT when
-                     creating the AutoCorrelate (at which point the accuracy and threshold
-                     parameters will simply be ignored).
-    """
-    # --- Public Class methods ---
-    def __init__(self, obj, gsparams=None):
-        if not isinstance(obj, GSObject):
-            raise TypeError("Argument to AutoCorrelate must be a GSObject.")
-        GSObject.__init__(self, galsim.SBAutoCorrelate(obj.SBProfile, gsparams=gsparams))
-
-
-class Deconvolve(GSObject):
-    """Base class for defining the python interface to the SBDeconvolve C++ class.
-
-    The Deconvolve class represents a deconvolution kernel.  Note that the Deconvolve class, or
-    compound objects (Add, Convolve) that include a Deconvolve as one of the components, cannot be
-    photon-shot using the drawShoot method.
-
-    You may also specify a gsparams argument.  See the docstring for galsim.GSParams using
-    help(galsim.GSParams) for more information about this option.  Note: if gsparams is unspecified
-    (or None), then the Deconvolve instance inherits the same GSParams as the object being
-    deconvolved.
-    """
-    # --- Public Class methods ---
-    def __init__(self, farg, gsparams=None):
-        if isinstance(farg, GSObject):
-            self.farg = farg
-            GSObject.__init__(self, galsim.SBDeconvolve(self.farg.SBProfile, gsparams=gsparams))
-        else:
-            raise TypeError("Argument to Deconvolve must be a GSObject.")
-
-class Shapelet(GSObject):
-    """A class describing polar shapelet surface brightness profiles.
-
-    This class describes an arbitrary profile in terms of a shapelet decomposition.  A shapelet
-    decomposition is an eigenfunction decomposition of a 2-d function using the eigenfunctions
-    of the 2-d quantum harmonic oscillator.  The functions are Laguerre polynomials multiplied
-    by a Gaussian.  See Bernstein & Jarvis, 2002 or Massey & Refregier, 2005 for more detailed 
-    information about this kind of decomposition.  For this class, we follow the notation of 
-    Bernstein & Jarvis.
-
-    The decomposition is described by an overall scale length, sigma, and a vector of 
-    coefficients, b.  The b vector is indexed by two values, which can be either (p,q) or (N,m).
-    In terms of the quantum solution of the 2-d harmonic oscillator, p and q are the number of 
-    quanta with positive and negative angular momentum (respectively).  Then, N=p+q, m=p-q.
-
-    The 2D image is given by (in polar coordinates):
-
-        I(r,theta) = 1/sigma^2 Sum_pq b_pq psi_pq(r/sigma, theta)
-
-    where psi_pq are the shapelet eigenfunctions, given by:
-
-        psi_pq(r,theta) = (-)^q/sqrt(pi) sqrt(q!/p!) r^m exp(i m theta) exp(-r^2/2) L_q^(m)(r^2)
-
-    and L_q^(m)(x) are generalized Laguerre polynomials.
-    
-    The coeffients b_pq are in general complex.  However, we require that the resulting 
-    I(r,theta) be purely real, which implies that b_pq = b_qp* (where * means complex conjugate).
-    This further implies that b_pp (i.e. b_pq with p==q) is real. 
-
-
-    Initialization
-    --------------
-    
-    1. Make a blank Shapelet instance with all b_pq = 0.
-
-        shapelet = galsim.Shapelet(sigma=sigma, order=order)
-
-    2. Make a Shapelet instance using a given vector for the b_pq values.
-
-        order = 2
-        bvec = [ 1, 0, 0, 0.2, 0.3, -0.1 ]
-        shapelet = galsim.Shapelet(sigma=sigma, order=order, bvec=bvec)
-
-    We use the following order for the coeffiecients, where the subscripts are in terms of p,q.
-
-    [ b00  Re(b10)  Im(b10)  Re(b20)  Im(b20)  b11  Re(b30)  Im(b30)  Re(b21)  Im(b21) ... ]
-
-    i.e. we progressively increase N, and for each value of N, we start with m=N and go down to 
-    m=0 or 1 as appropriate.  And since m=0 is intrinsically real, it only requires one spot
-    in the list.
-
-    @param sigma          The scale size in the standard units (usually arcsec).
-    @param order          Specify the order of the shapelet decomposition.  This is the maximum
-                          N=p+q included in the decomposition.
-    @param bvec           The initial vector of coefficients.  (Default: all zeros)
-
-
-    Methods
-    -------
-
-    The Shapelet is a GSObject, and inherits most of the GSObject methods (draw(), applyShear(),
-    etc.) and operator bindings.  The exception is drawShoot, which is not yet implemented for 
-    Shapelet instances.
-    
-    In addition, Shapelet has the following methods:
-
-    getSigma()         Get the sigma value.
-    getOrder()         Get the order, the maximum N=p+q used by the decomposition.
-    getBVec()          Get the vector of coefficients, returned as a numpy array.
-    getPQ(p,q)         Get b_pq.  Returned as tuple (re, im) (even if p==q).
-    getNM(N,m)         Get b_Nm.  Returned as tuple (re, im) (even if m=0).
-
-    setSigma(sigma)    Set the sigma value.
-    setOrder(order)    Set the order.
-    setBVec(bvec)      Set the vector of coefficients.
-    setPQ(p,q,re,im=0) Set b_pq.
-    setNM(N,m,re,im=0) Set b_Nm.
-
-    fitImage(image)    Fit for a shapelet decomposition of the given image.
-    """
-
-    # Initialization parameters of the object, with type information
-    _req_params = { "sigma" : float, "order" : int }
-    _opt_params = {}
-    _single_params = []
-    _takes_rng = False
-
-    # --- Public Class methods ---
-    def __init__(self, sigma, order, bvec=None):
-        # Make sure order and sigma are the right type:
-        order = int(order)
-        sigma = float(sigma)
-
-        # Make bvec if necessary
-        if bvec is None:
-            bvec = galsim.LVector(order)
-        else:
-            bvec_size = galsim.LVectorSize(order)
-            if len(bvec) != bvec_size:
-                raise ValueError("bvec is the wrong size for the provided order")
-            import numpy
-            bvec = galsim.LVector(order,numpy.array(bvec))
-
-        GSObject.__init__(self, galsim.SBShapelet(sigma, bvec))
-
-    def getSigma(self):
-        return self.SBProfile.getSigma()
-    def getOrder(self):
-        return self.SBProfile.getBVec().order
-    def getBVec(self):
-        return self.SBProfile.getBVec().array
-    def getPQ(self,p,q):
-        return self.SBProfile.getBVec().getPQ(p,q)
-    def getNM(self,N,m):
-        return self.SBProfile.getBVec().getPQ((N+m)/2,(N-m)/2)
-
-    # Note: Since SBProfiles are officially immutable, these create a new
-    # SBProfile object for this GSObject.  This is of course inefficient, but not
-    # outrageously so, since the SBShapelet constructor is pretty minimalistic, and 
-    # presumably anyone who cares about efficiency would not be using these functions.
-    # They would create the Shapelet with the right bvec from the start.
-    def setSigma(self,sigma):
-        bvec = self.SBProfile.getBVec()
-        GSObject.__init__(self, galsim.SBShapelet(sigma, bvec))
-    def setOrder(self,order):
-        curr_bvec = self.SBProfile.getBVec()
-        curr_order = curr_bvec.order
-        if curr_order == order: return
-        # Preserve the existing values as much as possible.
-        sigma = self.SBProfile.getSigma()
-        if curr_order > order:
-            bvec = galsim.LVector(order, curr_bvec.array[0:galsim.LVectorSize(order)])
-        else:
-            import numpy
-            a = numpy.zeros(galsim.LVectorSize(order))
-            a[0:len(curr_bvec.array)] = curr_bvec.array
-            bvec = galsim.LVector(order,a)
-        GSObject.__init__(self, galsim.SBShapelet(sigma, bvec))
-    def setBVec(self,bvec):
-        sigma = self.SBProfile.getSigma()
-        order = self.SBProfile.getBVec().order
-        bvec_size = galsim.LVectorSize(order)
-        if len(bvec) != bvec_size:
-            raise ValueError("bvec is the wrong size for the Shapelet order")
-        import numpy
-        bvec = galsim.LVector(order,numpy.array(bvec))
-        GSObject.__init__(self, galsim.SBShapelet(sigma, bvec))
-    def setPQ(self,p,q,re,im=0.):
-        sigma = self.SBProfile.getSigma()
-        bvec = self.SBProfile.getBVec().copy()
-        bvec.setPQ(p,q,re,im)
-        GSObject.__init__(self, galsim.SBShapelet(sigma, bvec))
-    def setNM(self,N,m,re,im=0.):
-        self.setPQ((N+m)/2,(N-m)/2,re,im)
-
-    def setFlux(self, flux):
-        # More efficient to change the bvector rather than add a transformation layer above 
-        # the SBShapelet, which is what the normal setFlux method does.
-        self.scaleFlux(flux/self.getFlux())
-
-    def scaleFlux(self, fluxRatio):
-        # More efficient to change the bvector rather than add a transformation layer above 
-        # the SBShapelet, which is what the normal setFlux method does.
-        sigma = self.SBProfile.getSigma()
-        bvec = self.SBProfile.getBVec() * fluxRatio
-        GSObject.__init__(self, galsim.SBShapelet(sigma, bvec))
-
-    def applyRotation(self, theta):
-        if not isinstance(theta, galsim.Angle):
-            raise TypeError("Input theta should be an Angle")
-        sigma = self.SBProfile.getSigma()
-        bvec = self.SBProfile.getBVec().copy()
-        bvec.rotate(theta)
-        GSObject.__init__(self, galsim.SBShapelet(sigma, bvec))
-
-    def applyDilation(self, scale):
-        sigma = self.SBProfile.getSigma() * scale
-        bvec = self.SBProfile.getBVec()
-        GSObject.__init__(self, galsim.SBShapelet(sigma, bvec))
-
-    def applyMagnification(self, mu):
-        sigma = self.SBProfile.getSigma() * np.sqrt(mu)
-        bvec = self.SBProfile.getBVec() * mu
-        GSObject.__init__(self, galsim.SBShapelet(sigma, bvec))
-
-    def fitImage(self, image, center=None, normalization='flux'):
-        """Fit for a shapelet decomposition of a given image
-
-        The optional normalization parameter mirrors the parameter in the GSObject `draw` method.
-        If the fitted shapelet is drawn with the same normalization value as was used when it 
-        was fit, then the resulting image should be an approximate match to the original image.
-
-        For example:
-
-            image = ...
-            shapelet = galsim.Shapelet(sigma, order)
-            shapelet.fitImage(image,normalization='sb')
-            shapelet.draw(image=image2, dx=image.scale, normalization='sb')
-
-        Then image2 and image should be as close to the same as possible for the given
-        sigma and order.  Increasing the order can improve the fit, as can having sigma match
-        the natural scale size of the image.  However, it should be noted that some images
-        are not well fit by a shapelet for any (reasonable) order.
-
-        @param image          The Image for which to fit the shapelet decomposition
-        @param center         The position in pixels to use for the center of the decomposition.
-                              [Default: use the image center (`image.bounds.trueCenter()`)]
-        @param normalization  The normalization to assume for the image. 
-                              (Default `normalization = "flux"`)
-        """
-        if not center:
-            center = image.bounds.trueCenter()
-        # convert from PositionI if necessary
-        center = galsim.PositionD(center.x,center.y)
-
-        if not normalization.lower() in ("flux", "f", "surface brightness", "sb"):
-            raise ValueError(("Invalid normalization requested: '%s'. Expecting one of 'flux', "+
-                              "'f', 'surface brightness' or 'sb'.") % normalization)
-
-        sigma = self.SBProfile.getSigma()
-        bvec = self.SBProfile.getBVec().copy()
-
-        galsim.ShapeletFitImage(sigma, bvec, image, center)
-
-        if normalization.lower() == "flux" or normalization.lower() == "f":
-            bvec /= image.scale**2
-
-        # SBShapelet, like all SBProfiles, is immutable, so we need to reinitialize with a 
-        # new Shapelet object.
-        GSObject.__init__(self, galsim.SBShapelet(sigma, bvec))
-
-
-=======
->>>>>>> e748b083
