# Copyright 2012, 2013 The GalSim developers:
# https://github.com/GalSim-developers
#
# This file is part of GalSim: The modular galaxy image simulation toolkit.
#
# GalSim is free software: you can redistribute it and/or modify
# it under the terms of the GNU General Public License as published by
# the Free Software Foundation, either version 3 of the License, or
# (at your option) any later version.
#
# GalSim is distributed in the hope that it will be useful,
# but WITHOUT ANY WARRANTY; without even the implied warranty of
# MERCHANTABILITY or FITNESS FOR A PARTICULAR PURPOSE.  See the
# GNU General Public License for more details.
#
# You should have received a copy of the GNU General Public License
# along with GalSim.  If not, see <http://www.gnu.org/licenses/>
#
"""@file base.py 
Definitions for the GalSim base classes and associated methods

This file includes the key parts of the user interface to GalSim: base classes representing surface
brightness profiles for astronomical objects (galaxies, PSFs, pixel response).  These base classes
are collectively known as GSObjects.  They include both simple objects like the galsim.Gaussian, a 
2d Gaussian intensity profile, and compound objects like the galsim.Add and galsim.Convolve, which 
represent the sum and convolution of multiple GSObjects, respectively. 

These classes also have associated methods to (a) retrieve information (like the flux, half-light 
radius, or intensity at a particular point); (b) carry out common operations, like shearing, 
rescaling of flux or size, rotating, and shifting; and (c) actually make images of the surface 
brightness profiles.

For a description of units conventions for scale radii for our base classes, see
doc/GalSim_Quick_Reference.pdf section 2.2.  In short, any system that will ensure consistency
between the scale radii used to specify the size of the GSObject and between the pixel scale of the
Image is acceptable.
"""

import os
import collections
import numpy as np
import galsim
import utilities

version = '0.4.1'

class GSObject(object):
    """Base class for defining the interface with which all GalSim Objects access their shared 
    methods and attributes, particularly those from the C++ SBProfile classes.

    All GSObject classes take an optional `gsparams` argument so we document that feature here.
    For all documentation about the specific derived classes, please see the docstring for each 
    one individually.  
    
    The gsparams argument can be used to specify various numbers that govern the tradeoff between
    accuracy and speed for the calculations made in drawing a GSObject.  The numbers are
    encapsulated in a class called GSParams, and the user should make careful choices whenever they
    opt to deviate from the defaults.  For more details about the parameters and their default
    values, use `help(galsim.GSParams)`.

    Example usage:
    
    Let's say you want to do something that requires an FFT larger than 4096 x 4096 (and you have 
    enough memory to handle it!).  Then you can create a new GSParams object with a larger 
    maximum_fft_size and pass that to your GSObject on construction:

        >>> gal = galsim.Sersic(n=4, half_light_radius=4.3)
        >>> psf = galsim.Moffat(beta=3, fwhm=2.85)
        >>> pix = galsim.Pixel(0.05)                       # Note the very small pixel scale!
        >>> conv = galsim.Convolve([gal,psf,pix])
        >>> im = galsim.ImageD(1000,1000)
        >>> im.scale = 0.05                                # Use the same pixel scale on the image.
        >>> conv.draw(im,normalization='sb')               # This uses the default GSParams.
        Traceback (most recent call last):
          File "<stdin>", line 1, in <module>
          File "/Library/Python/2.6/site-packages/galsim/base.py", line 579, in draw
            self.SBProfile.draw(image.view(), gain, wmult)
        RuntimeError: SB Error: fourierDraw() requires an FFT that is too large, 6144
        >>> big_fft_params = galsim.GSParams(maximum_fft_size = 10240)
        >>> conv = galsim.Convolve([gal,psf,pix],gsparams=big_fft_params)
        >>> conv.draw(im,normalization='sb')               # Now it works (but is slow!)
        <galsim._galsim.ImageD object at 0x1037823c0>
        >>> im.write('high_res_sersic.fits')

    Note that for compound objects like Convolve or Add, not all gsparams can be changed when the
    compound object is created.  In the example given here, it is possible to change parameters
    related to the drawing, but not the Fourier space parameters for the components that go into the
    Convolve.  To get better sampling in Fourier space, for example, the `gal`, `psf`, and/or `pix`
    should be created with `gsparams` that have a non-default value of `alias_threshold`.  This
    statement applies to the threshold and accuracy parameters.
    """
    _gsparams = { 'minimum_fft_size' : int,
                  'maximum_fft_size' : int,
                  'alias_threshold' : float,
                  'maxk_threshold' : float,
                  'kvalue_accuracy' : float,
                  'xvalue_accuracy' : float,
                  'shoot_accuracy' : float,
                  'realspace_relerr' : float,
                  'realspace_abserr' : float,
                  'integration_relerr' : float,
                  'integration_abserr' : float
                }
    def __init__(self, rhs):
        # This guarantees that all GSObjects have an SBProfile
        if isinstance(rhs, galsim.GSObject):
            self.SBProfile = rhs.SBProfile
        elif isinstance(rhs, galsim.SBProfile):
            self.SBProfile = rhs
        else:
            raise TypeError("GSObject must be initialized with an SBProfile or another GSObject!")
    
    # Make op+ of two GSObjects work to return an Add object
    def __add__(self, other):
        return Add(self, other)

    # op+= converts this into the equivalent of an Add object
    def __iadd__(self, other):
        GSObject.__init__(self, galsim.SBAdd([self.SBProfile, other.SBProfile]))
        self.__class__ = Add
        return self

    # Make op* and op*= work to adjust the flux of an object
    def __imul__(self, other):
        self.scaleFlux(other)
        return self

    def __mul__(self, other):
        ret = self.copy()
        ret *= other
        return ret

    def __rmul__(self, other):
        ret = self.copy()
        ret *= other
        return ret

    # Likewise for op/ and op/=
    def __idiv__(self, other):
        self.scaleFlux(1. / other)
        return self

    def __div__(self, other):
        ret = self.copy()
        ret /= other
        return ret

    def __itruediv__(self, other):
        return __idiv__(self, other)

    def __truediv__(self, other):
        return __div__(self, other)

    # Make a copy of an object
    def copy(self):
        """Returns a copy of an object.

        This preserves the original type of the object, so if the caller is a Gaussian (for 
        example), the copy will also be a Gaussian, and can thus call the methods that are not in 
        GSObject, but are in Gaussian (e.g. getSigma()).  However, not necessarily all instance
        attributes will be copied across (e.g. the interpolant stored by an OpticalPSF object).
        """
        # Re-initialize a return GSObject with self's SBProfile
        sbp = self.SBProfile.__class__(self.SBProfile)
        ret = GSObject(sbp)
        ret.__class__ = self.__class__
        return ret

    # Now define direct access to all SBProfile methods via calls to self.SBProfile.method_name()
    #
    def maxK(self):
        """Returns value of k beyond which aliasing can be neglected.
        """
        return self.SBProfile.maxK()

    def nyquistDx(self):
        """Returns Image pixel spacing that does not alias maxK.
        """
        return self.SBProfile.nyquistDx()

    def stepK(self):
        """Returns sampling in k space necessary to avoid folding of image in x space.
        """
        return self.SBProfile.stepK()

    def hasHardEdges(self):
        """Returns True if there are any hard edges in the profile, which would require very small k
        spacing when working in the Fourier domain.
        """
        return self.SBProfile.hasHardEdges()

    def isAxisymmetric(self):
        """Returns True if axially symmetric: affects efficiency of evaluation.
        """
        return self.SBProfile.isAxisymmetric()

    def isAnalyticX(self):
        """Returns True if real-space values can be determined immediately at any position without 
        requiring a Discrete Fourier Transform.
        """
        return self.SBProfile.isAnalyticX()

    def isAnalyticK(self):
        """Returns True if k-space values can be determined immediately at any position without 
        requiring a Discrete Fourier Transform.
        """
        return self.SBProfile.isAnalyticK()

    def centroid(self):
        """Returns the (x, y) centroid of an object as a Position.
        """
        return self.SBProfile.centroid()

    def getFlux(self):
        """Returns the flux of the object.
        """
        return self.SBProfile.getFlux()

    def xValue(self, position):
        """Returns the value of the object at a chosen 2D position in real space.
        
        xValue() is available if obj.isAnalyticX() == True.

        As in SBProfile, this function assumes all are real-valued.  xValue() may not be implemented
        for derived classes (e.g. SBConvolve) that require a Discrete Fourier Transform to 
        determine real space values.  In this case, an SBError will be thrown at the C++ layer 
        (raises a RuntimeError in Python).
        
        @param position  A 2D galsim.PositionD/galsim.PositionI instance giving the position in real
                         space.
        """
        return self.SBProfile.xValue(position)

    def kValue(self, position):
        """Returns the value of the object at a chosen 2D position in k space.

        kValue() is available if the given obj has obj.isAnalyticK() == True. 

        kValue() can be used for all of our simple base classes.  However, if a Convolve object
        representing the convolution of multiple objects uses real-space convolution rather than the
        DFT approach, i.e., real_space=True (either by argument or if it decides on its own to do
        so), then it is not analytic in k-space, so kValue() will raise an exception.  An SBError
        will be thrown at the C++ layer (raises a RuntimeError in Python).

        @param position  A 2D galsim.PositionD/galsim.PositionI instance giving the position in k 
                         space.
        """
        return self.SBProfile.kValue(position)

    def scaleFlux(self, flux_ratio):
        """Multiply the flux of the object by flux_ratio
           
        After this call, the caller's type will be a GSObject.
        This means that if the caller was a derived type that had extra methods beyond
        those defined in GSObject (e.g. getSigma() for a Gaussian), then these methods
        are no longer available.

        @param flux_ratio The factor by which to scale the flux.
        """
        self.SBProfile.scaleFlux(flux_ratio)
        self.__class__ = GSObject

    def setFlux(self, flux):
        """Set the flux of the object.
           
        After this call, the caller's type will be a GSObject.
        This means that if the caller was a derived type that had extra methods beyond
        those defined in GSObject (e.g. getSigma() for a Gaussian), then these methods
        are no longer available.

        @param flux The new flux for the object.
        """
        self.SBProfile.setFlux(flux)
        self.__class__ = GSObject

    def applyTransformation(self, ellipse):
        """Apply a galsim.Ellipse distortion to this object.
           
        galsim.Ellipse objects can be initialized in a variety of ways (see documentation of this
        class, galsim.ellipse.Ellipse in the doxygen documentation, for details).

        Note: if the ellipse includes a dilation, then this transformation will not be
        flux-conserving.  It conserves surface brightness instead.  Thus, the flux will increase by
        the increase in area = dilation^2.

        After this call, the caller's type will be a GSObject.
        This means that if the caller was a derived type that had extra methods beyond
        those defined in GSObject (e.g. getSigma() for a Gaussian), then these methods
        are no longer available.

        @param ellipse The galsim.Ellipse transformation to apply
        """
        if not isinstance(ellipse, galsim.Ellipse):
            raise TypeError("Argument to applyTransformation must be a galsim.Ellipse!")
        self.SBProfile.applyTransformation(ellipse._ellipse)
        self.__class__ = GSObject
 
    def applyDilation(self, scale):
        """Apply a dilation of the linear size by the given scale.

        Scales the linear dimensions of the image by the factor scale.
        e.g. `half_light_radius` <-- `half_light_radius * scale`

        This operation preserves flux.
        See applyMagnification() for a version that preserves surface brightness, and thus 
        changes the flux.

        After this call, the caller's type will be a GSObject.
        This means that if the caller was a derived type that had extra methods beyond
        those defined in GSObject (e.g. getSigma() for a Gaussian), then these methods
        are no longer available.

        @param scale The linear rescaling factor to apply.
        """
        old_flux = self.getFlux()
        self.applyTransformation(galsim.Ellipse(np.log(scale)))
        self.setFlux(old_flux) # conserve flux

    def applyMagnification(self, mu):
        """Apply a lensing magnification, scaling the area and flux by mu at fixed surface
        brightness.
        
        This process applies a lensing magnification mu, which scales the linear dimensions of the
        image by the factor sqrt(mu), i.e., `half_light_radius` <-- `half_light_radius * sqrt(mu)`
        while increasing the flux by a factor of mu.  Thus, applyMagnification preserves surface
        brightness.

        See applyDilation for a version that applies a linear scale factor in the size while
        preserving flux.

        After this call, the caller's type will be a GSObject.
        This means that if the caller was a derived type that had extra methods beyond
        those defined in GSObject (e.g. getSigma for a Gaussian), then these methods
        are no longer available.

        @param mu The lensing magnification to apply.
        """
        self.applyTransformation(galsim.Ellipse(np.log(np.sqrt(mu))))
       
    def applyShear(self, *args, **kwargs):
        """Apply a shear to this object, where arguments are either a galsim.Shear, or arguments
        that will be used to initialize one.

        For more details about the allowed keyword arguments, see the documentation for galsim.Shear
        (for doxygen documentation, see galsim.shear.Shear).

        After this call, the caller's type will be a GSObject.
        This means that if the caller was a derived type that had extra methods beyond
        those defined in GSObject (e.g. getSigma() for a Gaussian), then these methods
        are no longer available.
        """
        if len(args) == 1:
            if kwargs:
                raise TypeError("Error, gave both unnamed and named arguments to applyShear!")
            if not isinstance(args[0], galsim.Shear):
                raise TypeError("Error, unnamed argument to applyShear is not a Shear!")
            shear = args[0]
        elif len(args) > 1:
            raise TypeError("Error, too many unnamed arguments to applyShear!")
        else:
            shear = galsim.Shear(**kwargs)
        self.SBProfile.applyShear(shear._shear)
        self.__class__ = GSObject

    def applyLensing(self, g1, g2, mu):
        """Apply a lensing shear and magnification to this object.

        This GSObject method applies a lensing (reduced) shear and magnification.  The shear must be
        specified using the g1, g2 definition of shear (see galsim.Shear documentation for more
        details).  This is the same definition as the outputs of the galsim.PowerSpectrum and
        galsim.NFWHalo classes, which compute shears according to some lensing power spectrum or
        lensing by an NFW dark matter halo.  The magnification determines the rescaling factor for
        the object area and flux, preserving surface brightness.

        After this call, the caller's type will be a GSObject.
        This means that if the caller was a derived type that had extra methods beyond
        those defined in GSObject (e.g. getSigma() for a Gaussian), then these methods
        are no longer available.

        @param g1      First component of lensing (reduced) shear to apply to the object.
        @param g2      Second component of lensing (reduced) shear to apply to the object.
        @param mu      Lensing magnification to apply to the object.  This is the factor by which
                       the solid angle subtended by the object is magnified, preserving surface
                       brightness.
        """
        self.applyShear(g1=g1, g2=g2)
        self.applyMagnification(mu)

    def applyRotation(self, theta):
        """Apply a rotation theta to this object.
           
        After this call, the caller's type will be a GSObject.
        This means that if the caller was a derived type that had extra methods beyond
        those defined in GSObject (e.g. getSigma() for a Gaussian), then these methods
        are no longer available.

        @param theta Rotation angle (Angle object, +ve anticlockwise).
        """
        if not isinstance(theta, galsim.Angle):
            raise TypeError("Input theta should be an Angle")
        self.SBProfile.applyRotation(theta)
        self.__class__ = GSObject

    def applyShift(self, dx, dy):
        """Apply a (dx, dy) shift to this object.
           
        After this call, the caller's type will be a GSObject.
        This means that if the caller was a derived type that had extra methods beyond
        those defined in GSObject (e.g. getSigma() for a Gaussian), then these methods
        are no longer available.

        @param dx Horizontal shift to apply (float).
        @param dy Vertical shift to apply (float).
        """
        self.SBProfile.applyShift(dx,dy)
        self.__class__ = GSObject

    # Also add methods which create a new GSObject with the transformations applied...
    #
    def createTransformed(self, ellipse):
        """Returns a new GSObject by applying a galsim.Ellipse transformation 
        (shear, dilate, and/or shift).

        Note that galsim.Ellipse objects can be initialized in a variety of ways (see documentation
        of this class, galsim.ellipse.Ellipse in the doxygen documentation, for details).

        @param ellipse The galsim.Ellipse transformation to apply
        @returns The transformed GSObject.
        """
        if not isinstance(ellipse, galsim.Ellipse):
            raise TypeError("Argument to createTransformed must be a galsim.Ellipse!")
        ret = self.copy()
        ret.applyTransformation(ellipse)
        return ret

    def createDilated(self, scale):
        """Returns a new GSObject by applying a dilation of the linear size by the given scale.
        
        Scales the linear dimensions of the image by the factor scale.
        e.g. `half_light_radius` <-- `half_light_radius * scale`

        This operation preserves flux.
        See createMagnified() for a version that preserves surface brightness, and thus 
        changes the flux.

        @param scale The linear rescaling factor to apply.
        @returns The rescaled GSObject.
        """
        ret = self.copy()
        ret.applyDilation(scale)
        return ret

    def createMagnified(self, mu):
        """Returns a new GSObject by applying a lensing magnification, scaling the area and flux by
        mu at fixed surface brightness.

        This process returns a new object with a lensing magnification mu, which scales the linear
        dimensions of the image by the factor sqrt(mu), i.e., `half_light_radius` <--
        `half_light_radius * sqrt(mu)` while increasing the flux by a factor of mu.  Thus, the new
        object has the same surface brightness as the original, but different size and flux.

        See createDilated() for a version that preserves flux.

        @param mu The lensing magnification to apply.
        @returns The rescaled GSObject.
        """
        ret = self.copy()
        ret.applyMagnification(mu)
        return ret

    def createSheared(self, *args, **kwargs):
        """Returns a new GSObject by applying a shear, where arguments are either a galsim.Shear or
        keyword arguments that can be used to create one.

        For more details about the allowed keyword arguments, see the documentation of galsim.Shear
        (for doxygen documentation, see galsim.shear.Shear).

        @returns The sheared GSObject.
        """
        ret = self.copy()
        ret.applyShear(*args, **kwargs)
        return ret

    def createLensed(self, g1, g2, mu):
        """Returns a new GSObject by applying a lensing shear and magnification.

        This method returns a new GSObject to which the supplied lensing (reduced) shear and
        magnification has been applied.  The shear must be specified using the g1, g2 definition of
        shear (see galsim.Shear documentation for more details).  This is the same definition as the
        outputs of the galsim.PowerSpectrum and galsim.NFWHalo classes, which compute shears
        according to some lensing power spectrum or lensing by an NFW dark matter halo. The
        magnification determines the rescaling factor for the object area and flux, preserving
        surface brightness.

        @param g1      First component of lensing (reduced) shear to apply to the object.
        @param g2      Second component of lensing (reduced) shear to apply to the object.
        @param mu      Lensing magnification to apply to the object.  This is the factor by which
                       the solid angle subtended by the object is magnified, preserving surface
                       brightness.
        @returns       The lensed GSObject.
        """
        ret = self.copy()
        ret.applyLensing(g1, g2, mu)
        return ret

    def createRotated(self, theta):
        """Returns a new GSObject by applying a rotation.

        @param theta Rotation angle (Angle object, +ve anticlockwise).
        @returns The rotated GSObject.
        """
        if not isinstance(theta, galsim.Angle):
            raise TypeError("Input theta should be an Angle")
        ret = self.copy()
        ret.applyRotation(theta)
        return ret
        
    def createShifted(self, dx, dy):
        """Returns a new GSObject by applying a shift.

        @param dx Horizontal shift to apply (float).
        @param dy Vertical shift to apply (float).
        @returns The shifted GSObject.
        """
        ret = self.copy()
        ret.applyShift(dx, dy)
        return ret

    # Make sure the image is defined with the right size and scale for the draw and
    # drawShoot commands.
    def _draw_setup_image(self, image, dx, wmult, add_to_image):

        # Make sure the type of wmult is correct and has a valid value:
        if type(wmult) != float:
            wmult = float(wmult)
        if wmult <= 0:
            raise ValueError("Invalid wmult <= 0 in draw command")

        # Check dx value and adjust if necessary:
        if dx is None:
            if image is not None and image.getScale() > 0.:
                dx = image.getScale()
            else:
                dx = self.SBProfile.nyquistDx()
        elif dx <= 0:
            dx = self.SBProfile.nyquistDx()
        elif type(dx) != float:
            dx = float(dx)

        # Make image if necessary:
        if image is None:
            # Can't add to image if none is provided.
            if add_to_image:
                raise ValueError("Cannot add_to_image if image is None")
            N = self.SBProfile.getGoodImageSize(dx,wmult)
            image = galsim.ImageF(N,N)
            image.setScale(dx)

        # Resize the given image if necessary:
        elif not image.getBounds().isDefined():
            # Can't add to image if need to resize
            if add_to_image:
                raise ValueError("Cannot add_to_image if image bounds are not defined")
            N = self.SBProfile.getGoodImageSize(dx,wmult)
            bounds = galsim.BoundsI(1,N,1,N)
            image.resize(bounds)
            image.setScale(dx)
            image.setZero()

        # Else just make sure the scale is set correctly:
        else:
            # Clear the image if we are not adding to it.
            if not add_to_image:
                image.setZero()
            image.setScale(dx)

        return image, dx

    def _fix_center(self, image, scale):
        # For even-sized images, the SBProfile draw function centers the result in the 
        # pixel just up and right of the real center.  So shift it back to make sure it really
        # draws in the center.
        even_x = (image.xmax-image.xmin+1) % 2 == 0
        even_y = (image.ymax-image.ymin+1) % 2 == 0
        if even_x:
            if even_y: prof = self.createShifted(-0.5*scale,-0.5*scale)
            else: prof = self.createShifted(-0.5*scale,0.)
        else:
            if even_y: prof = self.createShifted(0.,-0.5*scale)
            else: prof = self
        return prof


    def draw(self, image=None, dx=None, gain=1., wmult=1., normalization="flux",
             add_to_image=False, use_true_center=True):
        """Draws an Image of the object, with bounds optionally set by an input Image.

        The draw method is used to draw an Image of the GSObject, typically using Fourier space
        convolution (or, for certain GSObjects that have hard edges, real-space convolution may be
        used), and using interpolation to carry out image transformations such as shearing.  This
        method can create a new Image or can draw into an existing one, depending on the choice of
        the `image` keyword parameter.  Other keywords of particular relevance for users are those
        that set the pixel scale for the image (`dx`), that choose the normalization convention for
        the flux (`normalization`), and that decide whether the clear the input Image before drawing
        into it (`add_to_image`).

        The object will always be drawn with its nominal center at the center location of the 
        image.  There is thus a distinction in the behavior at the center for even- and odd-sized
        images.  For a profile with a maximum at (0,0), this maximum will fall at the central 
        pixel of an odd-sized image, but in the corner of the 4 central pixels of an even-sized
        image.  If you care about how the sub-pixel offsets are drawn, you should either make
        sure you provide an image with the right kind of size, or shift the profile by half
        a pixel as desired to get the profile's (0,0) location where you want it.

        Note that when drawing a GSObject that was defined with a particular value of flux, it is
        not necessarily the case that a drawn image with 'normalization=flux' will have the sum of
        pixel values equal to flux.  That condition is guaranteed to be satisfied only if the
        profile has been convolved with a pixel response. If there was no convolution by a pixel
        response, then the draw method is effectively sampling the surface brightness profile of the
        GSObject at pixel centers without integrating over the flux within pixels, so for profiles
        that are poorly sampled and/or varying rapidly (e.g., high n Sersic profiles), the sum of
        pixel values might differ significantly from the GSObject flux.

        On return, the image will have a member `added_flux`, which will be set to be the total
        flux added to the image.  This may be useful as a sanity check that you have provided a 
        large enough image to catch most of the flux.  For example:
        
            obj.draw(image)
            assert image.added_flux > 0.99 * obj.getFlux()

        The appropriate threshold will depend on your particular application, including what kind
        of profile the object has, how big your image is relative to the size of your object, etc.

        @param image  If provided, this will be the image on which to draw the profile.
                      If `image = None`, then an automatically-sized image will be created.
                      If `image != None`, but its bounds are undefined (e.g. if it was 
                        constructed with `image = galsim.ImageF()`), then it will be resized
                        appropriately based on the profile's size (default `image = None`).

        @param dx     If provided, use this as the pixel scale for the image.
                      If `dx` is `None` and `image != None`, then take the provided image's pixel 
                        scale.
                      If `dx` is `None` and `image == None`, then use the Nyquist scale 
                        `= pi/maxK()`.
                      If `dx <= 0` (regardless of image), then use the Nyquist scale `= pi/maxK()`.
                      (Default `dx = None`.)

        @param gain   The number of photons per ADU ("analog to digital units", the units of the 
                      numbers output from a CCD).  (Default `gain =  1.`)

        @param wmult  A factor by which to make an automatically-sized image larger than it would 
                      normally be made.  This factor also applies to any intermediate images during
                      Fourier calculations.  The size of the intermediate images are normally 
                      automatically chosen to reach some preset accuracy targets (see 
                      include/galsim/SBProfile.h); however, if you see strange artifacts in the 
                      image, you might try using `wmult > 1`.  This will take longer of 
                      course, but it will produce more accurate images, since they will have 
                      less "folding" in Fourier space. (Default `wmult = 1.`)

        @param normalization  Two options for the normalization:
                              "flux" or "f" means that the sum of the output pixels is normalized
                                  to be equal to the total flux.  (Modulo any flux that falls off 
                                  the edge of the image of course, and note the caveat in the draw
                                  method documentation regarding the need to convolve with a pixel
                                  response.)
                              "surface brightness" or "sb" means that the output pixels sample
                                  the surface brightness distribution at each location.
                              (Default `normalization = "flux"`)

        @param add_to_image  Whether to add flux to the existing image rather than clear out
                             anything in the image before drawing.
                             Note: This requires that image be provided (i.e. `image` is not `None`)
                             and that it have defined bounds (default `add_to_image = False`).

        @param use_true_center  Normally, the profile is drawn to be centered at the true center
                                of the image (using the function `image.bounds.trueCenter()`).
                                If you would rather use the integer center (given by
                                `image.bounds.center()`), set this to False.  
                                (default `use_true_center = True`)

        @returns      The drawn image.
        """
        # Raise an exception immediately if the normalization type is not recognized
        if not normalization.lower() in ("flux", "f", "surface brightness", "sb"):
            raise ValueError(("Invalid normalization requested: '%s'. Expecting one of 'flux', "+
                              "'f', 'surface brightness' or 'sb'.") % normalization)

        # Make sure the type of gain is correct and has a valid value:
        if type(gain) != float:
            gain = float(gain)
        if gain <= 0.:
            raise ValueError("Invalid gain <= 0. in draw command")

        # Make sure image is setup correctly
        image, dx = self._draw_setup_image(image,dx,wmult,add_to_image)

        # Fix the centering for even-sized images
        if use_true_center:
            prof = self._fix_center(image, image.scale)
        else:
            prof = self

        # SBProfile draw command uses surface brightness normalization.  So if we
        # want flux normalization, we need to scale the flux by dx^2
        if normalization.lower() == "flux" or normalization.lower() == "f":
            # Rather than change the flux of the GSObject though, we change the gain.
            # gain is photons / ADU.  The photons are the given flux, and we want to 
            # multiply the ADU by dx^2.  i.e. divide gain by dx^2.
            gain /= dx**2

        image.added_flux = prof.SBProfile.draw(image.view(), gain, wmult)

        return image

    def drawShoot(self, image=None, dx=None, gain=1., wmult=1., normalization="flux",
                  add_to_image=False, use_true_center=True,
                  n_photons=0., rng=None, max_extra_noise=0., poisson_flux=None):
        """Draw an image of the object by shooting individual photons drawn from the surface 
        brightness profile of the object.

        The drawShoot() method is used to draw an image of an object by shooting a number of photons
        to randomly sample the profile of the object. The resulting image will thus have Poisson
        noise due to the finite number of photons shot.  drawShoot() can create a new Image or use
        an existing one, depending on the choice of the `image` keyword parameter.  Other keywords
        of particular relevance for users are those that set the pixel scale for the image (`dx`),
        that choose the normalization convention for the flux (`normalization`), and that decide
        whether the clear the input Image before shooting photons into it (`add_to_image`).

        As for the draw command, the object will always be drawn with its nominal center at the 
        center location of the image.  See the documentation for draw for more discussion about
        the implications of this for even- and odd-sized images.

        It is important to remember that the image produced by drawShoot() represents the object as
        convolved with the square image pixel.  So when using drawShoot() instead of draw(), you
        should not explicitly include the pixel response by convolving with a Pixel GSObject.  Using
        drawShoot without convolving with a Pixel will produce the equivalent image (for very large
        n_photons) as draw() produces when the same object is convolved with `Pixel(xw=dx)` when
        drawing onto an image with pixel scale `dx`.

        Note that the drawShoot method is unavailable for objects which contain an SBDeconvolve,
        or are compound objects (e.g. Add, Convolve) that include an SBDeconvolve.

        On return, the image will have a member `added_flux`, which will be set to be the total
        flux of photons that landed inside the image bounds.  This may be useful as a sanity check 
        that you have provided a large enough image to catch most of the flux.  For example:
        
            obj.drawShoot(image)
            assert image.added_flux > 0.99 * obj.getFlux()

        The appropriate threshold will depend on your particular application, including what kind
        of profile the object has, how big your image is relative to the size of your object, 
        whether you are keeping `poisson_flux = True`, etc.

        @param image  If provided, this will be the image on which to draw the profile.
                      If `image = None`, then an automatically-sized image will be created.
                      If `image != None`, but its bounds are undefined (e.g. if it was constructed 
                        with `image = galsim.ImageF()`), then it will be resized appropriately base 
                        on the profile's size.
                      (Default `image = None`.)

        @param dx     If provided, use this as the pixel scale for the image.
                      If `dx` is `None` and `image != None`, then take the provided image's pixel 
                        scale.
                      If `dx` is `None` and `image == None`, then use the Nyquist scale 
                        `= pi/maxK()`.
                      If `dx <= 0` (regardless of image), then use the Nyquist scale `= pi/maxK()`.
                      (Default `dx = None`.)

        @param gain   The number of photons per ADU ("analog to digital units", the units of the 
                      numbers output from a CCD).  (Default `gain =  1.`)

        @param wmult  A factor by which to make an automatically-sized image larger than 
                      it would normally be made. (Default `wmult = 1.`)

        @param normalization    Two options for the normalization:
                                 "flux" or "f" means that the sum of the output pixels is normalized
                                   to be equal to the total flux.  (Modulo any flux that falls off 
                                   the edge of the image of course.)
                                 "surface brightness" or "sb" means that the output pixels sample
                                   the surface brightness distribution at each location.
                                (Default `normalization = "flux"`)

        @param add_to_image     Whether to add flux to the existing image rather than clear out
                                anything in the image before drawing.
                                Note: This requires that image be provided (i.e. `image != None`)
                                and that it have defined bounds (default `add_to_image = False`).
                              
        @param use_true_center  Normally, the profile is drawn to be centered at the true center
                                of the image (using the function `image.bounds.trueCenter()`).
                                If you would rather use the integer center (given by
                                `image.bounds.center()`), set this to False.  
                                (default `use_true_center = True`)

        @param n_photons        If provided, the number of photons to use.
                                If not provided (i.e. `n_photons = 0`), use as many photons as
                                  necessary to result in an image with the correct Poisson shot 
                                  noise for the object's flux.  For positive definite profiles, this
                                  is equivalent to `n_photons = flux`.  However, some profiles need
                                  more than this because some of the shot photons are negative 
                                  (usually due to interpolants).
                                (Default `n_photons = 0`).

        @param rng              If provided, a random number generator to use for photon shooting.
                                  (may be any kind of `galsim.BaseDeviate` object)
                                If `rng=None`, one will be automatically created, using the time
                                  as a seed.
                                (Default `rng = None`)

        @param max_extra_noise  If provided, the allowed extra noise in each pixel.
                                  This is only relevant if `n_photons=0`, so the number of photons 
                                  is being automatically calculated.  In that case, if the image 
                                  noise is dominated by the sky background, you can get away with 
                                  using fewer shot photons than the full `n_photons = flux`.
                                  Essentially each shot photon can have a `flux > 1`, which 
                                  increases the noise in each pixel.  The `max_extra_noise` 
                                  parameter specifies how much extra noise per pixel is allowed 
                                  because of this approximation.  A typical value for this might be
                                  `max_extra_noise = sky_level / 100` where `sky_level` is the flux
                                  per pixel due to the sky.  If the natural number of photons 
                                  produces less noise than this value for all pixels, we lower the 
                                  number of photons to bring the resultant noise up to this value.
                                  If the natural value produces more noise than this, we accept it 
                                  and just use the natural value.  Note that this uses a "variance"
                                  definition of noise, not a "sigma" definition.
                                (Default `max_extra_noise = 0.`)

        @param poisson_flux     Whether to allow total object flux scaling to vary according to 
                                Poisson statistics for `n_photons` samples (default 
                                `poisson_flux = True` unless n_photons is given, in which case
                                the default is `poisson_flux = False`).

        @returns      The drawn image.
        """

        # Raise an exception immediately if the normalization type is not recognized
        if not normalization.lower() in ("flux", "f", "surface brightness", "sb"):
            raise ValueError(("Invalid normalization requested: '%s'. Expecting one of 'flux', "+
                              "'f', 'surface brightness' or 'sb'.") % normalization)

        # Make sure the type of gain is correct and has a valid value:
        if type(gain) != float:
            gain = float(gain)
        if gain <= 0.:
            raise ValueError("Invalid gain <= 0. in draw command")

        # Make sure the type of n_photons is correct and has a valid value:
        if type(n_photons) != float:
            n_photons = float(n_photons)
        if n_photons < 0.:
            raise ValueError("Invalid n_photons < 0. in draw command")
        if poisson_flux is None:
            if n_photons == 0.: poisson_flux = True
            else: poisson_flux = False

        # Make sure the type of max_extra_noise is correct and has a valid value:
        if type(max_extra_noise) != float:
            max_extra_noise = float(max_extra_noise)

        # Setup the uniform_deviate if not provided one.
        if rng is None:
            uniform_deviate = galsim.UniformDeviate()
        elif isinstance(rng,galsim.BaseDeviate):
            # If it's a BaseDeviate, we can convert to UniformDeviate
            uniform_deviate = galsim.UniformDeviate(rng)
        else:
            raise TypeError("The rng provided to drawShoot is not a BaseDeviate")

        # Check that either n_photons is set to something or flux is set to something
        if n_photons == 0. and self.getFlux() == 1.:
            import warnings
            msg = "Warning: drawShoot for object with flux == 1, but n_photons == 0.\n"
            msg += "This will only shoot a single photon (since flux = 1)."
            warnings.warn(msg)

        # Make sure image is setup correctly
        image, dx = self._draw_setup_image(image,dx,wmult,add_to_image)

        # Fix the centering for even-sized images
        if use_true_center:
            prof = self._fix_center(image, image.scale)
        else:
            prof = self

        # SBProfile drawShoot command uses surface brightness normalization.  So if we
        # want flux normalization, we need to scale the flux by dx^2
        if normalization.lower() == "flux" or normalization.lower() == "f":
            # Rather than change the flux of the GSObject though, we change the gain.
            # gain is photons / ADU.  The photons are the given flux, and we want to 
            # multiply the ADU by dx^2.  i.e. divide gain by dx^2.
            gain /= dx**2

        try:
<<<<<<< HEAD
            image.added_flux = prof.SBProfile.drawShoot(
                image.view(), n_photons, uniform_deviate, gain, max_extra_noise, poisson_flux)
=======
            image.added_flux = self.SBProfile.drawShoot(
                image.view(), n_photons, uniform_deviate, gain, max_extra_noise,
                poisson_flux, add_to_image)
>>>>>>> 2d1f28ca
        except RuntimeError:
            # Give some extra explanation as a warning, then raise the original exception
            # so the traceback shows as much detail as possible.
            import warnings
            warnings.warn(
                "Unable to drawShoot from this GSObject, perhaps it contains an SBDeconvolve "+
                "in the SBProfile attribute or is a compound including one or more Deconvolve "+
                "objects.")
            raise

        return image

    def drawK(self, re=None, im=None, dk=None, gain=1., wmult=1., add_to_image=False):
        """Draws the k-space Images (real and imaginary parts) of the object, with bounds
        optionally set by input Images.

        Normalization is always such that re(0,0) = flux.  Unlike the real-space draw and
        drawShoot functions, the (0,0) point will always be one of the actual pixel values.
        For even-sized images, it will be 1/2 pixel above and to the right of the true 
        center of the image.

        @param re     If provided, this will be the real part of the k-space image.
                      If `re = None`, then an automatically-sized image will be created.
                      If `re != None`, but its bounds are undefined (e.g. if it was 
                        constructed with `re = galsim.ImageF()`), then it will be resized
                        appropriately based on the profile's size (default `re = None`).

        @param im     If provided, this will be the imaginary part of the k-space image.
                      A provided im must match the size and scale of re.
                      If `im = None`, then an automatically-sized image will be created.
                      If `im != None`, but its bounds are undefined (e.g. if it was 
                        constructed with `im = galsim.ImageF()`), then it will be resized
                        appropriately based on the profile's size (default `im = None`).

        @param dk     If provided, use this as the pixel scale for the images.
                      If `dk` is `None` and `re, im != None`, then take the provided images' pixel 
                        scale (which must be equal).
                      If `dk` is `None` and `re, im == None`, then use the Nyquist scale 
                        `= pi/maxK()`.
                      If `dk <= 0` (regardless of image), then use the Nyquist scale `= pi/maxK()`.
                      (Default `dk = None`.)

        @param gain   The number of photons per ADU ("analog to digital units", the units of the 
                      numbers output from a CCD).  (Default `gain =  1.`)

        @param wmult  A factor by which to make an automatically-sized image larger than it would 
                      normally be made.  This factor also applies to any intermediate images during
                      Fourier calculations.  The size of the intermediate images are normally 
                      automatically chosen to reach some preset accuracy targets (see 
                      include/galsim/SBProfile.h); however, if you see strange artifacts in the 
                      image, you might try using `wmult > 1`.  This will take longer of 
                      course, but it will produce more accurate images, since they will have 
                      less "folding" in Fourier space. (Default `wmult = 1.`)

        @param add_to_image  Whether to add to the existing images rather than clear out
                             anything in the image before drawing.
                             Note: This requires that images be provided (i.e. `re`, `im` are
                             not `None`) and that they have defined bounds (default 
                             `add_to_image = False`).

        @returns      (re, im)  (created if necessary)
        """
        # Make sure the type of gain is correct and has a valid value:
        if type(gain) != float:
            gain = float(gain)
        if gain <= 0.:
            raise ValueError("Invalid gain <= 0. in draw command")
        if re is None:
            if im != None:
                raise ValueError("re is None, but im is not None")
        else:
            if im is None:
                raise ValueError("im is None, but re is not None")
            if dk is None:
                if re.getScale() != im.getScale():
                    raise ValueError("re and im do not have the same input scale")
            if re.getBounds().isDefined() or im.getBounds().isDefined():
                if re.getBounds() != im.getBounds():
                    raise ValueError("re and im do not have the same defined bounds")

        # Make sure images are setup correctly
        re, dk = self._draw_setup_image(re,dk,wmult,add_to_image)
        im, dk = self._draw_setup_image(im,dk,wmult,add_to_image)

        self.SBProfile.drawK(re.view(), im.view(), gain, wmult)

        return re,im



# --- Now defining the derived classes ---
#
# All derived classes inherit the GSObject method interface, but therefore have a "has a" 
# relationship with the C++ SBProfile class rather than an "is a" one...
#
# The __init__ method is usually simple and all the GSObject methods & attributes are inherited.
# 
class Gaussian(GSObject):
    """A class describing Gaussian profile objects.  Has an SBGaussian in the SBProfile attribute.

    For more details of the Gaussian Surface Brightness profile, please see the SBGaussian
    documentation produced by doxygen.

    Initialization
    --------------
    A Gaussian can be initialized using one (and only one) of three possible size parameters

        half_light_radius
        sigma
        fwhm

    and an optional `flux` parameter [default `flux = 1`].

    Example:
        
        >>> gauss_obj = galsim.Gaussian(flux=3., sigma=1.)
        >>> gauss_obj.getHalfLightRadius()
        1.1774100225154747
        >>> gauss_obj = galsim.Gaussian(flux=3, half_light_radius=1.)
        >>> gauss_obj.getSigma()
        0.8493218002880191

    Attempting to initialize with more than one size parameter is ambiguous, and will raise a
    TypeError exception.

    You may also specify a gsparams argument.  See the docstring for galsim.GSParams using
    help(galsim.GSParams) for more information about this option.

    Methods
    -------
    The Gaussian is a GSObject, and inherits all of the GSObject methods (draw(), drawShoot(),
    applyShear() etc.) and operator bindings.
    """
    
    # Initialization parameters of the object, with type information, to indicate
    # which attributes are allowed / required in a config file for this object.
    # _req_params are required
    # _opt_params are optional
    # _single_params are a list of sets for which exactly one in the list is required.
    # _takes_rng indicates whether the constructor should be given the current rng.
    _req_params = {}
    _opt_params = { "flux" : float }
    _single_params = [ { "sigma" : float, "half_light_radius" : float, "fwhm" : float } ]
    _takes_rng = False
    
    # --- Public Class methods ---
    def __init__(self, half_light_radius=None, sigma=None, fwhm=None, flux=1., gsparams=None):
        # Initialize the SBProfile
        GSObject.__init__(
            self, galsim.SBGaussian(
                sigma=sigma, half_light_radius=half_light_radius, fwhm=fwhm, flux=flux, 
                gsparams=gsparams))
 
    def getSigma(self):
        """Return the sigma scale length for this Gaussian profile.
        """
        return self.SBProfile.getSigma()
    
    def getFWHM(self):
        """Return the FWHM for this Gaussian profile.
        """
        return self.SBProfile.getSigma() * 2.3548200450309493 # factor = 2 sqrt[2ln(2)]
 
    def getHalfLightRadius(self):
        """Return the half light radius for this Gaussian profile.
        """
        return self.SBProfile.getSigma() * 1.1774100225154747 # factor = sqrt[2ln(2)]


class Moffat(GSObject):
    """A class describing Moffat PSF profiles.  Has an SBMoffat in the SBProfile attribute.

    For more details of the Moffat Surface Brightness profile, please see the SBMoffat
    documentation produced by doxygen, or refer to 
    http://home.fnal.gov/~neilsen/notebook/astroPSF/astroPSF.html.

    Initialization
    --------------
    A Moffat is initialized with a slope parameter beta, one (and only one) of three possible size
    parameters

        scale_radius
        half_light_radius
        fwhm

    an optional truncation radius parameter `trunc` [default `trunc = 0.`, indicating no truncation]
    and a `flux` parameter [default `flux = 1`].

    Example:
    
        >>> moffat_obj = galsim.Moffat(beta=3., scale_radius=3., flux=0.5)
        >>> moffat_obj.getHalfLightRadius()
        1.9307827587167474
        >>> moffat_obj = galsim.Moffat(beta=3., half_light_radius=1., flux=0.5)
        >>> moffat_obj.getScaleRadius()
        1.5537739740300376

    Attempting to initialize with more than one size parameter is ambiguous, and will raise a
    TypeError exception.

    You may also specify a gsparams argument.  See the docstring for galsim.GSParams using
    help(galsim.GSParams) for more information about this option.

    Methods
    -------
    The Moffat is a GSObject, and inherits all of the GSObject methods (draw(), drawShoot(),
    applyShear() etc.) and operator bindings.
    """

    # Initialization parameters of the object, with type information
    _req_params = { "beta" : float }
    _opt_params = { "trunc" : float , "flux" : float }
    _single_params = [ { "scale_radius" : float, "half_light_radius" : float, "fwhm" : float } ]
    _takes_rng = False

    # --- Public Class methods ---
    def __init__(self, beta, scale_radius=None, half_light_radius=None,  fwhm=None, trunc=0.,
                 flux=1., gsparams=None):
        GSObject.__init__(
            self, galsim.SBMoffat(
                beta, scale_radius=scale_radius, half_light_radius=half_light_radius, fwhm=fwhm,
                trunc=trunc, flux=flux, gsparams=gsparams))

    def getBeta(self):
        """Return the beta parameter for this Moffat profile.
        """
        return self.SBProfile.getBeta()

    def getScaleRadius(self):
        """Return the scale radius for this Moffat profile.
        """
        return self.SBProfile.getScaleRadius()
        
    def getFWHM(self):
        """Return the FWHM for this Moffat profile.
        """
        return self.SBProfile.getFWHM()

    def getHalfLightRadius(self):
        """Return the half light radius for this Moffat profile.
        """
        return self.SBProfile.getHalfLightRadius()


class AtmosphericPSF(GSObject):
    """Base class for long exposure Kolmogorov PSF.  Currently deprecated: use Kolmogorov.

    Initialization
    --------------
    Example:    

        >>> atmospheric_psf = galsim.AtmosphericPSF(lam_over_r0, interpolant=None, oversampling=1.5)
    
    Initializes atmospheric_psf as a galsim.AtmosphericPSF() instance.  This class is currently
    deprecated in favour of the newer Kolmogorov class which does not require grid FFTs.  However,
    it is retained as a placeholder for a future AtmosphericPSF which will model the turbulent
    atmosphere stochastically.

    @param lam_over_r0     lambda / r0 in the physical units adopted for apparent sizes (user 
                           responsible for consistency), where r0 is the Fried parameter.  The FWHM
                           of the Kolmogorov PSF is ~0.976 lambda/r0 (e.g., Racine 1996, PASP 699, 
                           108). Typical  values for the Fried parameter are on the order of 10cm 
                           for most observatories and up to 20cm for excellent sites.  The values 
                           are usually quoted at lambda = 500nm and r0 depends on wavelength as
                           [r0 ~ lambda^(-6/5)].
    @param fwhm            FWHM of the Kolmogorov PSF.
                           Either `fwhm` or `lam_over_r0` (and only one) must be specified.
    @param interpolant     Either an Interpolant2d (or Interpolant) instance or a string indicating
                           which interpolant should be used.  Options are 'nearest', 'sinc', 
                           'linear', 'cubic', 'quintic', or 'lanczosN' where N should be the 
                           integer order to use. [default `interpolant = galsim.Quintic()`]
    @param oversampling    Optional oversampling factor for the SBInterpolatedImage table 
                           [default `oversampling = 1.5`], setting `oversampling < 1` will produce 
                           aliasing in the PSF (not good).
    @param flux            Total flux of the profile [default `flux=1.`]
    @param gsparams        You may also specify a gsparams argument.  See the docstring for
                           galsim.GSParams using help(galsim.GSParams) for more information about
                           this option.

    Methods
    -------
    The AtmosphericPSF is a GSObject, and inherits all of the GSObject methods (draw(), drawShoot(),
    applyShear() etc.) and operator bindings.

    """

    # Initialization parameters of the object, with type information
    _req_params = {}
    _opt_params = { "oversampling" : float , "interpolant" : str , "flux" : float }
    _single_params = [ { "lam_over_r0" : float , "fwhm" : float } ]
    _takes_rng = False

    # --- Public Class methods ---
    def __init__(self, lam_over_r0=None, fwhm=None, interpolant=None, oversampling=1.5, flux=1.,
                 gsparams=None):

        # The FWHM of the Kolmogorov PSF is ~0.976 lambda/r0 (e.g., Racine 1996, PASP 699, 108).
        if lam_over_r0 is None :
            if fwhm is not None :
                lam_over_r0 = fwhm / 0.976
            else:
                raise TypeError("Either lam_over_r0 or fwhm must be specified for AtmosphericPSF")
        else :
            if fwhm is None:
                fwhm = 0.976 * lam_over_r0
            else:
                raise TypeError(
                        "Only one of lam_over_r0 and fwhm may be specified for AtmosphericPSF")
        # Set the lookup table sample rate via FWHM / 2 / oversampling (BARNEY: is this enough??)
        dx_lookup = .5 * fwhm / oversampling

        # Fold at 10 times the FWHM
        stepk_kolmogorov = np.pi / (10. * fwhm)

        # Odd array to center the interpolant on the centroid. Might want to pad this later to
        # make a nice size array for FFT, but for typical seeing, arrays will be very small.
        npix = 1 + 2 * (np.ceil(np.pi / stepk_kolmogorov)).astype(int)
        atmoimage = galsim.atmosphere.kolmogorov_psf_image(
            array_shape=(npix, npix), dx=dx_lookup, lam_over_r0=lam_over_r0, flux=flux)
        
        # Run checks on the interpolant and build default if None
        if interpolant is None:
            quintic = galsim.Quintic(tol=1e-4)
            self.interpolant = galsim.InterpolantXY(quintic)
        else:
            self.interpolant = galsim.utilities.convert_interpolant_to_2d(interpolant)

        # Then initialize the SBProfile
        GSObject.__init__(
            self, galsim.SBInterpolatedImage(atmoimage, xInterp=self.interpolant, dx=dx_lookup,
                                             gsparams=gsparams))

        # The above procedure ends up with a larger image than we really need, which
        # means that the default stepK value will be smaller than we need.  
        # Thus, we call the function calculateStepK() to refine the value.
        self.SBProfile.calculateStepK()
        self.SBProfile.calculateMaxK()

    def getHalfLightRadius(self):
        # TODO: This seems like it would not be impossible to calculate
        raise NotImplementedError("Half light radius calculation not yet implemented for "+
                                  "Atmospheric PSF objects (could be though).")


class Airy(GSObject):
    """A class describing Airy PSF profiles.  Has an SBAiry in the SBProfile attribute.

    For more details of the Airy Surface Brightness profile, please see the SBAiry documentation
    produced by doxygen, or refer to http://en.wikipedia.org/wiki/Airy_disc.

    Initialization
    --------------
    An Airy can be initialized using one size parameter `lam_over_diam`, an optional `obscuration`
    parameter [default `obscuration=0.`] and an optional flux parameter [default `flux = 1.`].  The
    half light radius or FWHM can subsequently be calculated using the getHalfLightRadius() method
    or getFWHM(), respectively, if `obscuration = 0.`

    Example:
    
        >>> airy_obj = galsim.Airy(flux=3., lam_over_diam=2.)
        >>> airy_obj.getHalfLightRadius()
        1.0696642954485294

    Attempting to initialize with more than one size parameter is ambiguous, and will raise a
    TypeError exception.

    You may also specify a gsparams argument.  See the docstring for galsim.GSParams using
    help(galsim.GSParams) for more information about this option.

    Methods
    -------
    The Airy is a GSObject, and inherits all of the GSObject methods (draw(), drawShoot(), 
    applyShear() etc.) and operator bindings.
    """
    
    # Initialization parameters of the object, with type information
    _req_params = { "lam_over_diam" : float }
    _opt_params = { "flux" : float , "obscuration" : float }
    _single_params = []
    _takes_rng = False

    # --- Public Class methods ---
    def __init__(self, lam_over_diam, obscuration=0., flux=1., gsparams=None):
        GSObject.__init__(
            self, galsim.SBAiry(lam_over_diam=lam_over_diam, obscuration=obscuration, flux=flux,
                                gsparams=gsparams))

    def getHalfLightRadius(self):
        """Return the half light radius of this Airy profile (only supported for 
        obscuration = 0.).
        """
        if self.SBProfile.getObscuration() == 0.:
            # For an unobscured Airy, we have the following factor which can be derived using the
            # integral result given in the Wikipedia page (http://en.wikipedia.org/wiki/Airy_disk),
            # solved for half total flux using the free online tool Wolfram Alpha.
            # At www.wolframalpha.com:
            # Type "Solve[BesselJ0(x)^2+BesselJ1(x)^2=1/2]" ... and divide the result by pi
            return self.SBProfile.getLamOverD() * 0.5348321477242647
        else:
            # In principle can find the half light radius as a function of lam_over_diam and
            # obscuration too, but it will be much more involved...!
            raise NotImplementedError("Half light radius calculation not implemented for Airy "+
                                      "objects with non-zero obscuration.")

    def getFWHM(self):
        """Return the FWHM of this Airy profile (only supported for obscuration = 0.).
        """
        # As above, likewise, FWHM only easy to define for unobscured Airy
        if self.SBProfile.getObscuration() == 0.:
            return self.SBProfile.getLamOverD() * 1.028993969962188;
        else:
            # In principle can find the FWHM as a function of lam_over_diam and obscuration too,
            # but it will be much more involved...!
            raise NotImplementedError("FWHM calculation not implemented for Airy "+
                                      "objects with non-zero obscuration.")

    def getLamOverD(self):
        """Return the lam_over_diam parameter of this Airy profile.
        """
        return self.SBProfile.getLamOverD()


class Kolmogorov(GSObject):
    """A class describing Kolmogorov PSF profiles.  Has an SBKolmogorov in the SBProfile attribute.
       
    Represents a long exposure Kolmogorov PSF.  For more information, refer to 
    http://en.wikipedia.org/wiki/Atmospheric_seeing#The_Kolmogorov_model_of_turbulence.

    Initialization
    --------------
    
    A Kolmogorov is initialized with one (and only one) of three possible size parameters

        lam_over_r0
        half_light_radius
        fwhm

    and an optional `flux` parameter [default `flux = 1`].

    Example:

        >>> psf = galsim.Kolmogorov(lam_over_r0=3., flux=1.)

    Initializes psf as a galsim.Kolmogorov() instance.

    @param lam_over_r0        lambda / r0 in the physical units adopted (user responsible for 
                              consistency), where r0 is the Fried parameter. The FWHM of the
                              Kolmogorov PSF is ~0.976 lambda/r0 (e.g., Racine 1996, PASP 699, 108).
                              Typical values for the Fried parameter are on the order of 10cm for
                              most observatories and up to 20cm for excellent sites. The values are
                              usually quoted at lambda = 500nm and r0 depends on wavelength as
                              [r0 ~ lambda^(-6/5)].
    @param fwhm               FWHM of the Kolmogorov PSF.
    @param half_light_radius  Half-light radius of the Kolmogorov PSF.
                              One of `lam_over_r0`, `fwhm` and `half_light_radius` (and only one) 
                              must be specified.
    @param flux               Optional flux value [default `flux = 1.`].
    @param gsparams           You may also specify a gsparams argument.  See the docstring for
                              galsim.GSParams using help(galsim.GSParams) for more information about
                              this option.
    
    Methods
    -------
    The Kolmogorov is a GSObject, and inherits all of the GSObject methods (draw(), drawShoot(), 
    applyShear() etc.) and operator bindings.

    """
    
    # The FWHM of the Kolmogorov PSF is ~0.976 lambda/r0 (e.g., Racine 1996, PASP 699, 108).
    # In SBKolmogorov.cpp we refine this factor to 0.975865
    _fwhm_factor = 0.975865
    # Similarly, SBKolmogorov calculates the relation between lambda/r0 and half-light radius
    _hlr_factor = 0.554811

    # Initialization parameters of the object, with type information
    _req_params = {}
    _opt_params = { "flux" : float }
    _single_params = [ { "lam_over_r0" : float, "fwhm" : float, "half_light_radius" : float } ]
    _takes_rng = False

    # --- Public Class methods ---
    def __init__(self, lam_over_r0=None, fwhm=None, half_light_radius=None, flux=1.,
                 gsparams=None):

        if fwhm is not None :
            if lam_over_r0 is not None or half_light_radius is not None:
                raise TypeError(
                        "Only one of lam_over_r0, fwhm, and half_light_radius may be " +
                        "specified for Kolmogorov")
            else:
                lam_over_r0 = fwhm / Kolmogorov._fwhm_factor
        elif half_light_radius is not None:
            if lam_over_r0 is not None:
                raise TypeError(
                        "Only one of lam_over_r0, fwhm, and half_light_radius may be " +
                        "specified for Kolmogorov")
            else:
                lam_over_r0 = half_light_radius / Kolmogorov._hlr_factor
        elif lam_over_r0 is None:
                raise TypeError(
                        "One of lam_over_r0, fwhm, or half_light_radius must be " +
                        "specified for Kolmogorov")

        GSObject.__init__(self, galsim.SBKolmogorov(lam_over_r0=lam_over_r0, flux=flux,
                                                    gsparams=gsparams))

    def getLamOverR0(self):
        """Return the `lam_over_r0` parameter of this Kolmogorov profile.
        """
        return self.SBProfile.getLamOverR0()
    
    def getFWHM(self):
        """Return the FWHM of this Kolmogorov profile.
        """
        return self.SBProfile.getLamOverR0() * Kolmogorov._fwhm_factor

    def getHalfLightRadius(self):
        """Return the half light radius of this Kolmogorov profile.
        """
        return self.SBProfile.getLamOverR0() * Kolmogorov._hlr_factor


class OpticalPSF(GSObject):
    """A class describing aberrated PSFs due to telescope optics.  Has an SBInterpolatedImage in the
    SBProfile attribute.

    Input aberration coefficients are assumed to be supplied in units of incident light wavelength,
    and correspond to the conventions adopted here:
    http://en.wikipedia.org/wiki/Optical_aberration#Zernike_model_of_aberrations

    Initialization
    --------------
    
        >>> optical_psf = galsim.OpticalPSF(lam_over_diam, defocus=0., astig1=0., astig2=0.,
                                            coma1=0., coma2=0., spher=0., circular_pupil=True,
                                            obscuration=0., interpolant=None, oversampling=1.5,
                                            pad_factor=1.5)

    Initializes optical_psf as a galsim.OpticalPSF() instance.

    @param lam_over_diam   lambda / telescope diameter in the physical units adopted for dx 
                           (user responsible for consistency).
    @param defocus         Defocus in units of incident light wavelength.
    @param astig1          First component of astigmatism (like e1) in units of incident light
                           wavelength.
    @param astig2          Second component of astigmatism (like e2) in units of incident light
                           wavelength.
    @param coma1           Coma along x in units of incident light wavelength.
    @param coma2           Coma along y in units of incident light wavelength.
    @param spher           Spherical aberration in units of incident light wavelength.
    @param circular_pupil  Adopt a circular pupil? Alternative is square.
    @param obscuration     Linear dimension of central obscuration as fraction of pupil linear 
                           dimension, [0., 1.) [default `obscuration = 0.`].
    @param interpolant     Either an Interpolant2d (or Interpolant) instance or a string indicating
                           which interpolant should be used.  Options are 'nearest', 'sinc', 
                           'linear', 'cubic', 'quintic', or 'lanczosN' where N should be the 
                           integer order to use. [default `interpolant = galsim.Quintic()`]
    @param oversampling    Optional oversampling factor for the SBInterpolatedImage table 
                           [default `oversampling = 1.5`], setting oversampling < 1 will produce 
                           aliasing in the PSF (not good).
    @param pad_factor      Additional multiple by which to zero-pad the PSF image to avoid folding
                           compared to what would be employed for a simple galsim.Airy 
                           [default `pad_factor = 1.5`].  Note that `pad_factor` may need to be 
                           increased for stronger aberrations, i.e. those larger than order unity.
    @param flux            Total flux of the profile [default `flux=1.`].
    @param gsparams        You may also specify a gsparams argument.  See the docstring for
                           galsim.GSParams using help(galsim.GSParams) for more information about
                           this option.
     
    Methods
    -------
    The OpticalPSF is a GSObject, and inherits all of the GSObject methods (draw(), drawShoot(), 
    applyShear() etc.) and operator bindings.
    """

    # Initialization parameters of the object, with type information
    _req_params = { "lam_over_diam" : float }
    _opt_params = {
        "defocus" : float ,
        "astig1" : float ,
        "astig2" : float ,
        "coma1" : float ,
        "coma2" : float ,
        "spher" : float ,
        "circular_pupil" : bool ,
        "obscuration" : float ,
        "oversampling" : float ,
        "pad_factor" : float ,
        "interpolant" : str ,
        "flux" : float }
    _single_params = []
    _takes_rng = False

    # --- Public Class methods ---
    def __init__(self, lam_over_diam, defocus=0.,
                 astig1=0., astig2=0., coma1=0., coma2=0., spher=0.,
                 circular_pupil=True, obscuration=0., interpolant=None, oversampling=1.5,
                 pad_factor=1.5, flux=1., gsparams=None):

        # Currently we load optics, noise etc in galsim/__init__.py, but this might change (???)
        import galsim.optics
        
        # Choose dx for lookup table using Nyquist for optical aperture and the specified
        # oversampling factor
        dx_lookup = .5 * lam_over_diam / oversampling
        
        # We need alias_threshold here, so don't wait to make this a default GSParams instance
        # if the user didn't specify anything else.
        if not gsparams:
            gsparams = galsim.GSParams()

        # Use a similar prescription as SBAiry to set Airy stepK and thus reference unpadded image
        # size in physical units
        stepk_airy = min(
            gsparams.alias_threshold * .5 * np.pi**3 * (1. - obscuration) / lam_over_diam,
            np.pi / 5. / lam_over_diam)
        
        # Boost Airy image size by a user-specifed pad_factor to allow for larger, aberrated PSFs,
        # also make npix always *odd* so that opticalPSF lookup table array is correctly centred:
        npix = 1 + 2 * (np.ceil(pad_factor * (np.pi / stepk_airy) / dx_lookup)).astype(int)
        
        # Make the psf image using this dx and array shape
        optimage = galsim.optics.psf_image(
            lam_over_diam=lam_over_diam, dx=dx_lookup, array_shape=(npix, npix), defocus=defocus,
            astig1=astig1, astig2=astig2, coma1=coma1, coma2=coma2, spher=spher,
            circular_pupil=circular_pupil, obscuration=obscuration, flux=flux)
        
        # If interpolant not specified on input, use a Quintic interpolant
        if interpolant is None:
            quintic = galsim.Quintic(tol=1e-4)
            self.interpolant = galsim.InterpolantXY(quintic)
        else:
            self.interpolant = galsim.utilities.convert_interpolant_to_2d(interpolant)

        # Initialize the SBProfile
        GSObject.__init__(
            self, galsim.SBInterpolatedImage(optimage, xInterp=self.interpolant, dx=dx_lookup,
                                             gsparams=gsparams))

        # The above procedure ends up with a larger image than we really need, which
        # means that the default stepK value will be smaller than we need.  
        # Thus, we call the function calculateStepK() to refine the value.
        self.SBProfile.calculateStepK()
        self.SBProfile.calculateMaxK()

class InterpolatedImage(GSObject):
    """A class describing non-parametric objects specified using an Image, which can be interpolated
    for the purpose of carrying out transformations.

    The input Image and optional interpolants are used to create an SBInterpolatedImage.  The
    InterpolatedImage class is useful if you have a non-parametric description of an object as an
    Image, that you wish to manipulate / transform using GSObject methods such as applyShear(),
    applyMagnification(), applyShift(), etc.  The input Image can be any BaseImage (i.e., Image,
    ImageView, or ConstImageView).

    The constructor needs to know how the Image was drawn: is it an Image of flux or of surface
    brightness?  Since our default for drawing Images using draw() and drawShoot() is that
    `normalization == 'flux'` (i.e., sum of pixel values equals the object flux), the default for 
    the InterpolatedImage class is to assume the same flux normalization.  However, the user can 
    specify 'surface brightness' normalization if desired, or alternatively, can instead specify 
    the desired flux for the object.

    If the input Image has a scale associated with it, then there is no need to specify an input
    scale `dx`.

    The user may optionally specify an interpolant, `x_interpolant`, for real-space manipulations
    (e.g., shearing, resampling).  If none is specified, then by default, a 5th order Lanczos
    interpolant is used.  The user may also choose to specify two quantities that can affect the
    Fourier space convolution: the k-space interpolant (`k_interpolant`) and the amount of padding
    to include around the original images (`pad_factor`).  The default values for `x_interpolant`,
    `k_interpolant`, and `pad_factor` were chosen based on preliminary tests suggesting that they
    lead to a high degree of accuracy without being excessively slow.  Users should be particularly
    wary about changing `k_interpolant` and `pad_factor` from the defaults without careful testing.
    The user is given complete freedom to choose interpolants and pad factors, and no warnings are
    raised when the code is modified to choose some combination that is known to give significant
    error.  More details can be found in devel/modules/finterp.pdf, especially table 1, in the
    GalSim repository.

    The user can choose to have the image padding use zero (default), Gaussian random noise of some
    variance, or a Gaussian but correlated noise field that is specified either as a 
    CorrelatedNoise instance, an Image (from which a correlated noise model is derived), or a string
    (interpreted as a filename containing an image to use for deriving a CorrelatedNoise).  The user
    can also pass in a random number generator to be used for noise generation.  Finally, the user
    can pass in a `pad_image` for deterministic image padding.

    By default, the InterpolatedImage recalculates the Fourier-space step and number of points to
    use for further manipulations, rather than using the most conservative possibility.  For typical
    objects representing galaxies and PSFs this can easily make the difference between several
    seconds (conservative) and 0.04s (recalculated).  However, the user can turn off this option,
    and may especially wish to do so when using images that do not contain a high S/N object - e.g.,
    images of noise fields.

    Initialization
    --------------
    
        >>> interpolated_image = galsim.InterpolatedImage(image, x_interpolant = None,
                                                          k_interpolant = None,
                                                          normalization = 'f', dx = None,
                                                          flux = None, pad_factor = 0.,
                                                          noise_pad = 0., rng = None,
                                                          pad_image = None,
                                                          calculate_stepk = True,
                                                          calculate_maxk = True,
                                                          use_cache = True)

    Initializes interpolated_image as a galsim.InterpolatedImage() instance.

    For comparison of the case of padding with noise or zero when the image itself includes noise,
    compare `im1` and `im2` from the following code snippet (which can be executed from the
    examples/ directory):

        image = galsim.fits.read('data/147246.0_150.416558_1.998697_masknoise.fits')
        int_im1 = galsim.InterpolatedImage(image)
        int_im2 = galsim.InterpolatedImage(image, noise_pad='../tests/blankimg.fits')
        im1 = galsim.ImageF(1000,1000)
        im2 = galsim.ImageF(1000,1000)
        int_im1.draw(im1)
        int_im2.draw(im2)

    Examination of these two images clearly shows how padding with a correlated noise field that is
    similar to the one in the real data leads to a more reasonable appearance for the result when
    re-drawn at a different size.

    @param image           The Image from which to construct the object.
                           This may be either an Image (or ImageView) instance or a string
                           indicating a fits file from which to read the image.
    @param x_interpolant   Either an Interpolant2d (or Interpolant) instance or a string indicating
                           which real-space interpolant should be used.  Options are 'nearest',
                           'sinc', 'linear', 'cubic', 'quintic', or 'lanczosN' where N should be the
                           integer order to use. (Default `x_interpolant = galsim.Quintic()`)
    @param k_interpolant   Either an Interpolant2d (or Interpolant) instance or a string indicating
                           which k-space interpolant should be used.  Options are 'nearest', 'sinc',
                           'linear', 'cubic', 'quintic', or 'lanczosN' where N should be the integer
                           order to use.  We strongly recommend leaving this parameter at its
                           default value; see text above for details.  (Default `k_interpolant =
                           galsim.Quintic()`)
    @param normalization   Two options for specifying the normalization of the input Image:
                              "flux" or "f" means that the sum of the pixels is normalized
                                  to be equal to the total flux.
                              "surface brightness" or "sb" means that the pixels sample
                                  the surface brightness distribution at each location.
                              (Default `normalization = "flux"`)
    @param dx              If provided, use this as the pixel scale for the Image; this will
                           override the pixel scale stored by the provided Image, in any.  If `dx`
                           is `None`, then take the provided image's pixel scale.
                           (Default `dx = None`.)
    @param flux            Optionally specify a total flux for the object, which overrides the
                           implied flux normalization from the Image itself.
    @param pad_factor      Factor by which to pad the Image when creating the SBInterpolatedImage;
                           `pad_factor <= 0` results in the use of the default value, 4.  We
                           strongly recommend leaving this parameter at its default value; see text
                           above for details.
                           (Default `pad_factor = 0`, unless a `pad_image` is passed in, which
                           results in a default value of `pad_factor = 1`.)
    @param noise_pad       Noise properties to use when padding the original image with
                           noise.  This can be specified in several ways:
                               (a) as a float, which is interpreted as being a variance to use when
                                   padding with uncorrelated Gaussian noise; 
                               (b) as a galsim.CorrelatedNoise, which contains information about the
                                   desired noise power spectrum - any random number generator passed
                                   to the `rng` keyword will take precedence over that carried in an
                                   input galsim.CorrelatedNoise;
                               (c) as a galsim.Image of a noise field, which is used to calculate
                                   the desired noise power spectrum; or
                               (d) as a string which is interpreted as a filename containing an
                                   example noise field with the proper noise power spectrum.
                           It is important to keep in mind that the calculation of the correlation
                           function that is internally stored within a galsim.CorrelatedNoise is a 
                           non-negligible amount of overhead, so the recommended means of specifying
                           a correlated noise field for padding are (b) or (d). In the case of (d),
                           if the same file is used repeatedly, then the `use_cache` keyword (see 
                           below) can be used to prevent the need for repeated 
                           galsim.CorrelatedNoise initializations.
                           (Default `noise_pad = 0.`, i.e., pad with zeros.)
    @param rng             If padding by noise, the user can optionally supply the random noise
                           generator to use for drawing random numbers as `rng` (may be any kind of
                           `galsim.BaseDeviate` object).  Such a user-input random number generator
                           takes precedence over any stored within a user-input CorrelatedNoise 
                           instance (see the `noise_pad` param).
                           If `rng=None`, one will be automatically created, using the time as a
                           seed. (Default `rng = None`)
    @param pad_image       Image to be used for deterministically padding the original image.  This
                           can be specified in two ways:
                               (a) as a galsim.Image; or
                               (b) as a string which is interpreted as a filename containing an
                                   image to use.
                           The size of the image that is passed in is taken to specify the amount of
                           padding, and so the `pad_factor` keyword should be equal to 1, i.e., no
                           padding.  The `pad_image` scale is ignored, and taken to be equal to that
                           of the `image`. Note that `pad_image` can be used together with
                           `noise_pad`.  However, the user should be careful to ensure that the
                           image used for padding has roughly zero mean.  The purpose of this
                           keyword is to allow for a more flexible representation of some noise
                           field around an object; if the user wishes to represent the sky level
                           around an object, they should do that when they have drawn the final
                           image instead.  (Default `pad_image = None`.)
    @param calculate_stepk Specify whether to perform an internal determination of the extent of 
                           the object being represented by the InterpolatedImage; often this is 
                           useful in choosing an optimal value for the stepsize in the Fourier 
                           space lookup table. (Default `calculate_stepk = True`)
    @param calculate_maxk  Specify whether to perform an internal determination of the highest 
                           spatial frequency needed to accurately render the object being 
                           represented by the InterpolatedImage; often this is useful in choosing 
                           an optimal value for the extent of the Fourier space lookup table.
                           (Default `calculate_maxk = True`)
    @param use_cache       Specify whether to cache noise_pad read in from a file to save having
                           to build a CorrelatedNoise object repeatedly from the same image.
                           (Default `use_cache = True`)
<<<<<<< HEAD
    @param use_true_center  Similar to the same parameter in the GSObject.draw function, this
                            sets whether to use the true center of the provided image as the 
                            center of the profile (if `use_true_center=True`) or the nominal
                            center returned by `image.bounds.center()` (if `use_true_center=False`)
                            [default `use_true_center = True`]
=======
    @param gsparams        You may also specify a gsparams argument.  See the docstring for
                           galsim.GSParams using help(galsim.GSParams) for more information about
                           this option.
>>>>>>> 2d1f28ca

    Methods
    -------
    The InterpolatedImage is a GSObject, and inherits all of the GSObject methods (draw(),
    drawShoot(), applyShear() etc.) and operator bindings.
    """

    # Initialization parameters of the object, with type information
    _req_params = { 'image' : str }
    _opt_params = {
        'x_interpolant' : str ,
        'k_interpolant' : str ,
        'normalization' : str ,
        'dx' : float ,
        'flux' : float ,
        'pad_factor' : float ,
        'noise_pad' : str ,
        'pad_image' : str ,
        'calculate_stepk' : bool ,
        'calculate_maxk' : bool,
        'use_true_center' : bool
    }
    _single_params = []
    _takes_rng = True
    _cache_noise_pad = {}

    # --- Public Class methods ---
    def __init__(self, image, x_interpolant = None, k_interpolant = None, normalization = 'flux',
                 dx = None, flux = None, pad_factor = 0., noise_pad = 0., rng = None,
<<<<<<< HEAD
                 pad_image = None, calculate_stepk=True, calculate_maxk=True,
                 use_cache=True, use_true_center=True):
=======
                 pad_image = None, calculate_stepk=True, calculate_maxk=True, use_cache=True,
                 gsparams=None):
>>>>>>> 2d1f28ca
        # first try to read the image as a file.  If it's not either a string or a valid
        # pyfits hdu or hdulist, then an exception will be raised, which we ignore and move on.
        try:
            image = galsim.fits.read(image)
        except:
            pass

        # make sure image is really an image and has a float type
        if not isinstance(image, galsim.BaseImageF) and not isinstance(image, galsim.BaseImageD):
            raise ValueError("Supplied image is not an image of floats or doubles!")

        # it must have well-defined bounds, otherwise seg fault in SBInterpolatedImage constructor
        if not image.getBounds().isDefined():
            raise ValueError("Supplied image does not have bounds defined!")

        # check what normalization was specified for the image: is it an image of surface
        # brightness, or flux?
        if not normalization.lower() in ("flux", "f", "surface brightness", "sb"):
            raise ValueError(("Invalid normalization requested: '%s'. Expecting one of 'flux', "+
                              "'f', 'surface brightness', or 'sb'.") % normalization)

        # set up the interpolants if none was provided by user, or check that the user-provided ones
        # are of a valid type
        if x_interpolant is None:
            self.x_interpolant = galsim.InterpolantXY(galsim.Quintic(tol=1e-4))
        else:
            self.x_interpolant = galsim.utilities.convert_interpolant_to_2d(x_interpolant)
        if k_interpolant is None:
            self.k_interpolant = galsim.InterpolantXY(galsim.Quintic(tol=1e-4))
        else:
            self.k_interpolant = galsim.utilities.convert_interpolant_to_2d(k_interpolant)

        # Check for input dx, and check whether Image already has one set.  At the end of this
        # code block, either an exception will have been raised, or the input image will have a
        # valid scale set.
        if dx is None:
            dx = image.getScale()
            if dx == 0:
                raise ValueError("No information given with Image or keywords about pixel scale!")
        else:
            if type(dx) != float:
                dx = float(dx)
            # Don't change the original image.  Make a new view if we need to set the scale.
            image = image.view()
            image.setScale(dx)
            if dx == 0.0:
                raise ValueError("dx may not be 0.0")

        # Set up the GaussianDeviate if not provided one, or check that the user-provided one is
        # of a valid type.
        if rng is None:
            gaussian_deviate = galsim.GaussianDeviate()
        elif isinstance(rng, galsim.BaseDeviate):
            # Even if it's already a GaussianDeviate, we still want to make a new Gaussian deviate
            # that would generate the same sequence, because later we change the sigma and we don't
            # want to change it for the original one that was passed in.  So don't distinguish
            # between GaussianDeviate and the other BaseDeviates here.
            gaussian_deviate = galsim.GaussianDeviate(rng)
        else:
            raise TypeError("rng provided to InterpolatedImage constructor is not a BaseDeviate")

        # decide about deterministic image padding
        specify_size = False
        padded_size = image.getPaddedSize(pad_factor)
        if pad_image:
            specify_size = True
            if isinstance(pad_image, str):
                pad_image = galsim.fits.read(pad_image)
            if ( not isinstance(pad_image, galsim.BaseImageF) and 
                 not isinstance(pad_image, galsim.BaseImageD) ):
                raise ValueError("Supplied pad_image is not one of the allowed types!")

            # If an image was supplied directly or from a file, check its size:
            #    Cannot use if too small.
            #    Use to define the final image size otherwise.
            deltax = (1+pad_image.getXMax()-pad_image.getXMin())-(1+image.getXMax()-image.getXMin())
            deltay = (1+pad_image.getYMax()-pad_image.getYMin())-(1+image.getYMax()-image.getYMin())
            if deltax < 0 or deltay < 0:
                raise RuntimeError("Image supplied for padding is too small!")
            if pad_factor != 1. and pad_factor != 0.:
                import warnings
                msg =  "Warning: ignoring specified pad_factor because user also specified\n"
                msg += "         an image to use directly for the padding."
                warnings.warn(msg)
        elif noise_pad:
            if isinstance(image, galsim.BaseImageF):
                pad_image = galsim.ImageF(padded_size, padded_size)
            if isinstance(image, galsim.BaseImageD):
                pad_image = galsim.ImageD(padded_size, padded_size)

        # now decide about noise padding
        # First, see if the input is consistent with a float.
        # i.e. it could be an int, or a str that converts to a number.
        try:
            noise_pad = float(noise_pad)
        except:
            pass
        if isinstance(noise_pad, float):
            if noise_pad < 0.:
                raise ValueError("Noise variance cannot be negative!")
            elif noise_pad > 0.:
                # Note: make sure the sigma is properly set to sqrt(noise_pad).
                gaussian_deviate.setSigma(np.sqrt(noise_pad))
                pad_image.addNoise(galsim.DeviateNoise(gaussian_deviate))
        else:
            if isinstance(noise_pad, galsim.correlatednoise._BaseCorrelatedNoise):
                cn = noise_pad.copy()
                if rng: # Let a user supplied RNG take precedence over that in user CN
                    cn.setRNG(gaussian_deviate)
            elif isinstance(noise_pad,galsim.BaseImageF) or isinstance(noise_pad,galsim.BaseImageD):
                cn = galsim.CorrelatedNoise(gaussian_deviate, noise_pad)
            elif use_cache and noise_pad in InterpolatedImage._cache_noise_pad:
                cn = InterpolatedImage._cache_noise_pad[noise_pad]
                if rng:
                    # Make sure that we are using a specified RNG by resetting that in this cached
                    # CorrelatedNoise instance, otherwise preserve the cached RNG
                    cn.setRNG(gaussian_deviate)
            elif isinstance(noise_pad, str):
                cn = galsim.CorrelatedNoise(gaussian_deviate, galsim.fits.read(noise_pad))
                if use_cache: 
                    InterpolatedImage._cache_noise_pad[noise_pad] = cn
            else:
                raise ValueError(
                    "Input noise_pad must be a float/int, a CorrelatedNoise, Image, or filename "+
                    "containing an image to use to make a CorrelatedNoise!")
            pad_image.addNoise(cn)

        # Now we have to check: was the padding determined using pad_factor?  Or by passing in an
        # image for padding?  Treat these cases differently:
        # (1) If the former, then we can simply have the C++ handle the padding process.
        # (2) If the latter, then we have to do the padding ourselves, and pass the resulting image
        # to the C++ with pad_factor explicitly set to 1.
        if specify_size is False:
            # Make the SBInterpolatedImage out of the image.
            sbinterpolatedimage = galsim.SBInterpolatedImage(
                    image, xInterp=self.x_interpolant, kInterp=self.k_interpolant,
                    dx=dx, pad_factor=pad_factor, pad_image=pad_image, gsparams=gsparams)
            self.x_size = padded_size
            self.y_size = padded_size
        else:
            # Leave the original image as-is.  Instead, we shift around the image to be used for
            # padding.  Find out how much x and y margin there should be on lower end:
            x_marg = int(np.round(0.5*deltax))
            y_marg = int(np.round(0.5*deltay))
            # Now reset the pad_image to contain the original image in an even way
            pad_image = pad_image.view()
            pad_image.setScale(dx)
            pad_image.setOrigin(image.getXMin()-x_marg, image.getYMin()-y_marg)
            # Set the central values of pad_image to be equal to the input image
            pad_image[image.bounds] = image
            sbinterpolatedimage = galsim.SBInterpolatedImage(
                    pad_image, xInterp=self.x_interpolant, kInterp=self.k_interpolant,
                    dx=dx, pad_factor=1., gsparams=gsparams)
            self.x_size = 1+pad_image.getXMax()-pad_image.getXMin()
            self.y_size = 1+pad_image.getYMax()-pad_image.getYMin()

        # GalSim cannot automatically know what stepK and maxK are appropriate for the 
        # input image.  So it is usually worth it to do a manual calculation here.
        if calculate_stepk:
            sbinterpolatedimage.calculateStepK()
        if calculate_maxk:
            sbinterpolatedimage.calculateMaxK()

        # If the user specified a flux, then set to that flux value.
        if flux != None:
            if type(flux) != flux:
                flux = float(flux)
            sbinterpolatedimage.setFlux(flux)
        # If the user specified a flux normalization for the input Image, then since
        # SBInterpolatedImage works in terms of surface brightness, have to rescale the values to
        # get proper normalization.
        elif flux is None and normalization.lower() in ['flux','f'] and dx != 1.:
            sbinterpolatedimage.scaleFlux(1./(dx**2))
        # If the input Image normalization is 'sb' then since that is the SBInterpolated default
        # assumption, no rescaling is needed.

        # Initialize the SBProfile
        GSObject.__init__(self, sbinterpolatedimage)

        # Fix the center to be in the right place.
        # Note the minus sign in front of image.scale, since we want to fix the center in the 
        # opposite sense of what the draw function does.
        if use_true_center:
            prof = self._fix_center(image, -image.scale)
            GSObject.__init__(self, prof.SBProfile)
            


class Pixel(GSObject):
    """A class describing pixels.  Has an SBBox in the SBProfile attribute.

    This class is typically used to represent a Pixel response function, and therefore is only
    needed when drawing images using Fourier transform or real-space convolution (with the draw
    method), not when using photon-shooting (with the drawShoot method).

    Initialization
    --------------
    A Pixel is initialized with an x dimension width `xw`, an optional y dimension width (if
    unspecifed `yw=xw` is assumed) and an optional flux parameter [default `flux = 1.`].

    You may also specify a gsparams argument.  See the docstring for galsim.GSParams using
    help(galsim.GSParams) for more information about this option.

    Methods
    -------
    The Pixel is a GSObject, and inherits all of the GSObject methods (draw(), drawShoot(), 
    applyShear() etc.) and operator bindings.

    Note: We have not implemented drawing a sheared or rotated Pixel in real space.  It's a 
          bit tricky to get right at the edges where fractional fluxes are required.  
          Fortunately, this is almost never needed.  Pixels are almost always convolved by
          something else rather than drawn by themselves, in which case either the fourier
          space method is used, or photon shooting.  Both of these are implemented in GalSim.
          If need to draw sheared or rotated Pixels in real space, please file an issue, and
          maybe we'll implement that function.  Until then, you will get an exception if you try.
    """

    # Initialization parameters of the object, with type information
    _req_params = { "xw" : float }
    _opt_params = { "yw" : float , "flux" : float }
    _single_params = []
    _takes_rng = False

    # --- Public Class methods ---
    def __init__(self, xw, yw=None, flux=1., gsparams=None):
        if yw is None:
            yw = xw
        GSObject.__init__(self, galsim.SBBox(xw=xw, yw=yw, flux=flux, gsparams=gsparams))

    def getXWidth(self):
        """Return the width of the pixel in the x dimension.
        """
        return self.SBProfile.getXWidth()

    def getYWidth(self):
        """Return the width of the pixel in the y dimension.
        """
        return self.SBProfile.getYWidth()


class Sersic(GSObject):
    """A class describing Sersic profile objects.  Has an SBSersic in the SBProfile attribute.

    For more details of the Sersic Surface Brightness profile, please see the SBSersic documentation
    produced by doxygen, or refer to http://en.wikipedia.org/wiki/Sersic_profile.

    Initialization
    --------------
    A Sersic is initialized with `n`, the Sersic index of the profile, and the half light radius 
    size parameter `half_light_radius`.  Optional parameters are truncation radius `trunc` [default
    `trunc = 0.`, indicating no truncation] and a `flux` parameter [default `flux = 1`].  If `trunc`
    is set to a non-zero value, then it is assumed to be in the same system of units as
    `half_light_radius`.

    Note that the code will be more efficient if the truncation is always the same multiple of
    `half_light_radius`, since it caches many calculations that depend on the ratio
    `trunc/half_light_radius`.

    Example:

        >>> sersic_obj = galsim.Sersic(n=3.5, half_light_radius=2.5, flux=40.)
        >>> sersic_obj.getHalfLightRadius()
        2.5
        >>> sersic_obj.getN()
        3.5

    Another optional parameter, `flux_untruncated`, specifies whether the `flux` and
    `half_light_radius` correspond to the untruncated profile or the truncated profile. If
    `flux_untruncated` is True (and `trunc > 0` of course), then the profile will be identical
    to the version without truncation up to the truncation radius, at which point it drops to 0.
    If `flux_untruncated` is False (the default), then the scale radius will be larger and the
    central peak will be higher than the untruncated profile, in order to maintain the correct
    provided `flux` and `half_light_radius`.

    When `trunc > 0.` and `flux_untruncated == True`, the actual half-light radius will be different
    from the specified half-light radius.  The getHalfLightRadius() method will return the true
    half-light radius.  Similarly, the actual flux will not be the same as the specified value; the
    true flux is also returned by the getFlux() method.

    Example:

        >>> sersic_obj = galsim.Sersic(n=3.5, half_light_radius=2.5, flux=40.)
        >>> sersic_obj2 = galsim.Sersic(n=3.5, half_light_radius=2.5, flux=40., trunc=10., \\
                                        flux_untruncated=True)
        >>> sersic_obj.xValue(galsim.PositionD(0.,0.))
        237.3094228614579
        >>> sersic_obj2.xValue(galsim.PositionD(0.,0.))
        237.3094228614579     # The xValues are the same inside the truncation radius ...
        >>> sersic_obj.xValue(galsim.PositionD(10.,0.))
        0.011776164687306839
        >>> sersic_obj2.xValue(galsim.PositionD(10.,0.))
        0.0                   # ... but different outside the truncation radius
        >>> sersic_obj.getHalfLightRadius()
        2.5
        >>> sersic_obj2.getHalfLightRadius()
        1.9795101421751533    # The true half-light radius is smaller than the specified value
        >>> sersic_obj.getFlux()
        40.0
        >>> sersic_obj2.getFlux()
        34.56595186009358     # Flux is missing due to truncation

    You may also specify a gsparams argument.  See the docstring for galsim.GSParams using
    help(galsim.GSParams) for more information about this option.

    Methods
    -------
    The Sersic is a GSObject, and inherits all of the GSObject methods (draw(), drawShoot(),
    applyShear() etc.) and operator bindings.
    """

    # Initialization parameters of the object, with type information
    _req_params = { "n" : float , "half_light_radius" : float }
    _opt_params = { "flux" : float, "trunc": float, "flux_untruncated" : bool }
    _single_params = []
    _takes_rng = False

    # --- Public Class methods ---
    def __init__(self, n, half_light_radius, flux=1., trunc=0., flux_untruncated=False,
                 gsparams=None):
        GSObject.__init__(
            self, galsim.SBSersic(n, half_light_radius=half_light_radius, flux=flux,
                                  trunc=trunc, flux_untruncated=flux_untruncated,
                                  gsparams=gsparams))

    def getN(self):
        """Return the Sersic index `n` for this profile.
        """
        return self.SBProfile.getN()

    def getHalfLightRadius(self):
        """Return the half light radius for this Sersic profile.
        """
        return self.SBProfile.getHalfLightRadius()


class Exponential(GSObject):
    """A class describing exponential profile objects.  Has an SBExponential in the SBProfile 
    attribute.

    For more details of the Exponential Surface Brightness profile, please see the SBExponential
    documentation produced by doxygen.

    Initialization
    --------------
    An Exponential can be initialized using one (and only one) of two possible size parameters

        half_light_radius
        scale_radius

    and an optional `flux` parameter [default `flux = 1.`].

    Example:

        >>> exp_obj = galsim.Exponential(flux=3., scale_radius=5.)
        >>> exp_obj.getHalfLightRadius()
        8.391734950083302
        >>> exp_obj = galsim.Exponential(flux=3., half_light_radius=1.)
        >>> exp_obj.getScaleRadius()
        0.5958243473776976

    Attempting to initialize with more than one size parameter is ambiguous, and will raise a
    TypeError exception.

    You may also specify a gsparams argument.  See the docstring for galsim.GSParams using
    help(galsim.GSParams) for more information about this option.

    Methods
    -------
    The Exponential is a GSObject, and inherits all of the GSObject methods (draw(), drawShoot(),
    applyShear() etc.) and operator bindings.
    """

    # Initialization parameters of the object, with type information
    _req_params = {}
    _opt_params = { "flux" : float }
    _single_params = [ { "scale_radius" : float , "half_light_radius" : float } ]
    _takes_rng = False

    # --- Public Class methods ---
    def __init__(self, half_light_radius=None, scale_radius=None, flux=1., gsparams=None):
        GSObject.__init__(
            self, galsim.SBExponential(
                half_light_radius=half_light_radius, scale_radius=scale_radius, flux=flux,
                gsparams=gsparams))

    def getScaleRadius(self):
        """Return the scale radius for this Exponential profile.
        """
        return self.SBProfile.getScaleRadius()

    def getHalfLightRadius(self):
        """Return the half light radius for this Exponential profile.
        """
        # Factor not analytic, but can be calculated by iterative solution of equation:
        #  (re / r0) = ln[(re / r0) + 1] + ln(2)
        return self.SBProfile.getScaleRadius() * 1.6783469900166605


class DeVaucouleurs(GSObject):
    """A class describing DeVaucouleurs profile objects.  Has an SBDeVaucouleurs in the SBProfile 
    attribute.

    For more details of the DeVaucouleurs Surface Brightness profile, please see the
    SBDeVaucouleurs documentation produced by doxygen, or refer to 
    http://en.wikipedia.org/wiki/De_Vaucouleurs'_law.

    Initialization
    --------------
    A DeVaucouleurs is initialized with the half light radius size parameter `half_light_radius`.
    Optional parameters are truncation radius `trunc` [default `trunc = 0.`, indicating no
    truncation] and a `flux` parameter [default `flux = 1.`].  If `trunc` is set to a non-zero
    value, then it is assumed to be in the same system of units as `half_light_radius`.

    Note that the code will be more efficient if the truncation is always the same multiple of
    `half_light_radius`, since it caches many calculations that depend on the ratio
    `trunc/half_light_radius`.

    Example:

        >>> dvc_obj = galsim.DeVaucouleurs(half_light_radius=2.5, flux=40.)
        >>> dvc_obj.getHalfLightRadius()
        2.5
        >>> dvc_obj.getFlux()
        40.0

    Another optional parameter, `flux_untruncated`, specifies whether the `flux` and
    `half_light_radius` correspond to the untruncated profile or the truncated profile. If
    `flux_untruncated` is True (and `trunc > 0` of course), then the profile will be identical
    to the version without truncation up to the truncation radius, at which point it drops to 0.
    If `flux_untruncated` is False (the default), then the scale radius will be larger and the
    central peak will be higher than the untruncated profile, in order to maintain the correct
    provided `flux` and `half_light_radius`.

    When `trunc > 0.` and `flux_untruncated == True`, the actual half-light radius will be different
    from the specified half-light radius.  The getHalfLightRadius() method will return the true
    half-light radius.  Similarly, the actual flux will not be the same as the specified value; the
    true flux is also returned by the getFlux() method.

    Example:

        >>> dvc_obj = galsim.DeVaucouleurs(half_light_radius=2.5, flux=40.)
        >>> dvc_obj2 = galsim.DeVaucouleurs(half_light_radius=2.5, flux=40., trunc=10., \\
                                            flux_untruncated=True)
        >>> dvc_obj.xValue(galsim.PositionD(0.,0.))
        604.6895805968326
        >>> dvc_obj2.xValue(galsim.PositionD(0.,0.))
        604.6895805968326     # The xValues are the same inside the truncation radius ...
        >>> dvc_obj.xValue(galsim.PositionD(10.0,0.))
        0.011781304853174116
        >>> dvc_obj2.xValue(galsim.PositionD(10.0,0.))
        0.0                   # ... but different outside the truncation radius
        >>> dvc_obj.getHalfLightRadius()
        2.5
        >>> dvc_obj2.getHalfLightRadius()
        1.886276579179012     # The true half-light radius is smaller than the specified value
        >>> dvc_obj.getFlux()
        40.0
        >>> dvc_obj2.getFlux()
        33.863171136492156    # The flux from the truncation is missing

    You may also specify a gsparams argument.  See the docstring for galsim.GSParams using
    help(galsim.GSParams) for more information about this option.

    Methods
    -------
    The DeVaucouleurs is a GSObject, and inherits all of the GSObject methods (draw(), drawShoot(),
    applyShear() etc.) and operator bindings.
    """

    # Initialization parameters of the object, with type information
    _req_params = { "half_light_radius" : float }
    _opt_params = { "flux" : float, "trunc" : float, "flux_untruncated" : float }
    _single_params = []
    _takes_rng = False

    # --- Public Class methods ---
    def __init__(self, half_light_radius=None, flux=1., trunc=0., flux_untruncated=False,
                 gsparams=None):
        GSObject.__init__(
            self, galsim.SBDeVaucouleurs(half_light_radius=half_light_radius, flux=flux,
                                         trunc=trunc, flux_untruncated=flux_untruncated,
                                         gsparams=gsparams))

    def getHalfLightRadius(self):
        """Return the half light radius for this DeVaucouleurs profile.
        """
        return self.SBProfile.getHalfLightRadius()

     
class RealGalaxy(GSObject):
    """A class describing real galaxies from some training dataset.  Has an SBConvolve in the
    SBProfile attribute.

    This class uses a catalog describing galaxies in some training data (for more details, see the
    RealGalaxyCatalog documentation) to read in data about realistic galaxies that can be used for
    simulations based on those galaxies.  Also included in the class is additional information that
    might be needed to make or interpret the simulations, e.g., the noise properties of the training
    data.

    The GSObject drawShoot method is unavailable for RealGalaxy instances.

    Initialization
    --------------
    
        real_galaxy = galsim.RealGalaxy(real_galaxy_catalog, index=None, id=None, random=False, 
                                        rng=None, x_interpolant=None, k_interpolant=None,
                                        flux=None, pad_factor = 0, noise_pad=False, pad_image=None,
                                        use_cache = True)

    This initializes real_galaxy with three SBInterpolatedImage objects (one for the deconvolved
    galaxy, and saved versions of the original HST image and PSF). Note that there are multiple
    keywords for choosing a galaxy; exactly one must be set.  In future we may add more such
    options, e.g., to choose at random but accounting for the non-constant weight factors
    (probabilities for objects to make it into the training sample).  Like other GSObjects, the
    RealGalaxy contains an SBProfile attribute which is an SBConvolve representing the deconvolved
    HST galaxy.

    Note that preliminary tests suggest that for optimal balance between accuracy and speed,
    `k_interpolant` and `pad_factor` should be kept at their default values.  The user should be
    aware that significant inaccuracy can result from using other combinations of these parameters;
    see devel/modules/finterp.pdf, especially table 1, in the GalSim repository.

    @param real_galaxy_catalog  A RealGalaxyCatalog object with basic information about where to
                                find the data, etc.
    @param index                Index of the desired galaxy in the catalog.
    @param id                   Object ID for the desired galaxy in the catalog.
    @param random               If true, then just select a completely random galaxy from the
                                catalog.
    @param rng                  A random number generator to use for selecting a random galaxy 
                                (may be any kind of BaseDeviate or None) and to use in generating
                                any noise field when padding.  This user-input random number
                                generator takes precedence over any stored within a user-input
                                CorrelatedNoise instance (see `noise_pad` param below).
    @param x_interpolant        Either an Interpolant2d (or Interpolant) instance or a string 
                                indicating which real-space interpolant should be used.  Options are 
                                'nearest', 'sinc', 'linear', 'cubic', 'quintic', or 'lanczosN' 
                                where N should be the integer order to use. [default 
                                `x_interpolant = galsim.Lanczos(5,...)'].
    @param k_interpolant        Either an Interpolant2d (or Interpolant) instance or a string 
                                indicating which k-space interpolant should be used.  Options are 
                                'nearest', 'sinc', 'linear', 'cubic', 'quintic', or 'lanczosN' 
                                where N should be the integer order to use.  We strongly recommend
                                leaving this parameter at its default value; see text above for
                                details.  [default `k_interpolant = galsim.Quintic()'].
    @param flux                 Total flux, if None then original flux in galaxy is adopted without
                                change [default `flux = None`].
    @param pad_factor           Factor by which to pad the Image when creating the
                                SBInterpolatedImage; `pad_factor <= 0` results in the use of the
                                default value, 4.  We strongly recommend leaving this parameter at
                                its default value; see text above for details.
                                [Default `pad_factor = 0`.]
    @param noise_pad            When creating the SBProfile attribute for this GSObject, pad the
                                SBInterpolated image with zeros, or with noise of a level specified
                                in the training dataset?  There are several options here: 
                                    Use `noise_pad = False` if you wish to pad with zeros.
                                    Use `noise_pad = True` if you wish to pad with uncorrelated
                                        noise of the proper variance.
                                    Set `noise_pad` equal to a galsim.CorrelatedNoise, an Image, or
                                        a filename containing an Image of an example noise field
                                        that will be used to calculate the noise power spectrum and
                                        generate noise in the padding region.  Any random number
                                        generator passed to the `rng` keyword will take precedence
                                        over that carried in an input galsim.CorrelatedNoise.
                                In the last case, if the same file is used repeatedly, then use of
                                the `use_cache` keyword (see below) can be used to prevent the need
                                for repeated galsim.CorrelatedNoise initializations.
                                [default `noise_pad = False`]
    @param pad_image            Image to be used for deterministically padding the original image.
                                This can be specified in two ways:
                                   (a) as a galsim.Image; or
                                   (b) as a string which is interpreted as a filename containing an
                                       image to use.
                               The size of the image that is passed in is taken to specify the
                                amount of padding, and so the `pad_factor` keyword should be equal
                                to 1, i.e., no padding.  The `pad_image` scale is ignored, and taken
                                to be equal to that of the `image`. Note that `pad_image` can be
                                used together with `noise_pad`.  However, the user should be careful
                                to ensure that the image used for padding has roughly zero mean.
                                The purpose of this keyword is to allow for a more flexible
                                representation of some noise field around an object; if the user
                                wishes to represent the sky level around an object, they should do
                                that when they have drawn the final image instead.  (Default
                                `pad_image = None`.)
    @param use_cache            Specify whether to cache noise_pad read in from a file to save
                                having to build an CorrelatedNoise repeatedly from the same image.
                                (Default `use_cache = True`)
    @param gsparams             You may also specify a gsparams argument.  See the docstring for
                                galsim.GSParams using help(galsim.GSParams) for more information
                                about this option.

    Methods
    -------
    The RealGalaxy is a GSObject, and inherits all of the GSObject methods (draw(), applyShear(), 
    etc. except drawShoot() which is unavailable), and operator bindings.
    """

    # Initialization parameters of the object, with type information
    _req_params = {}
    _opt_params = { "x_interpolant" : str ,
                    "k_interpolant" : str,
                    "flux" : float ,
                    "pad_factor" : float,
                    "noise_pad" : str,
                    "pad_image" : str}
    _single_params = [ { "index" : int , "id" : str } ]
    _takes_rng = True
    _cache_noise_pad = {}
    _cache_variance = {}

    # --- Public Class methods ---
    def __init__(self, real_galaxy_catalog, index=None, id=None, random=False,
                 rng=None, x_interpolant=None, k_interpolant=None, flux=None, pad_factor = 0,
                 noise_pad=False, pad_image=None, use_cache=True, gsparams=None):

        import pyfits

        # Code block below will be for galaxy selection; not all are currently implemented.  Each
        # option must return an index within the real_galaxy_catalog.        
        if index is not None:
            if id is not None or random is True:
                raise AttributeError('Too many methods for selecting a galaxy!')
            use_index = index
        elif id is not None:
            if random is True:
                raise AttributeError('Too many methods for selecting a galaxy!')
            use_index = real_galaxy_catalog._get_index_for_id(id)
        elif random is True:
            if rng is None:
                uniform_deviate = galsim.UniformDeviate()
            elif isinstance(rng, galsim.BaseDeviate):
                uniform_deviate = galsim.UniformDeviate(rng)
            else:
                raise TypeError("The rng provided to RealGalaxy constructor is not a BaseDeviate")
            use_index = int(real_galaxy_catalog.nobjects * uniform_deviate()) 
        else:
            raise AttributeError('No method specified for selecting a galaxy!')

        # read in the galaxy, PSF images; for now, rely on pyfits to make I/O errors. Should
        # consider exporting this code into fits.py in some function that takes a filename and HDU,
        # and returns an ImageView

        gal_image = real_galaxy_catalog.getGal(use_index)
        PSF_image = real_galaxy_catalog.getPSF(use_index)

        # choose proper interpolant
        if x_interpolant is None:
            lan5 = galsim.Lanczos(5, conserve_flux=True, tol=1.e-4)
            self.x_interpolant = galsim.InterpolantXY(lan5)
        else:
            self.x_interpolant = galsim.utilities.convert_interpolant_to_2d(x_interpolant)
        if k_interpolant is None:
            self.k_interpolant = galsim.InterpolantXY(galsim.Quintic(tol=1.e-4))
        else:
            self.k_interpolant = galsim.utilities.convert_interpolant_to_2d(k_interpolant)

        # read in data about galaxy from FITS binary table; store as normal attributes of RealGalaxy

        # save any other relevant information as instance attributes
        self.catalog_file = real_galaxy_catalog.file_name
        self.index = use_index
        self.pixel_scale = float(real_galaxy_catalog.pixel_scale[use_index])

        # handle padding by an image
        specify_size = False
        padded_size = gal_image.getPaddedSize(pad_factor)
        if pad_image is not None:
            specify_size = True
            if isinstance(pad_image,str):
                pad_image = galsim.fits.read(pad_image)
            if ( not isinstance(pad_image, galsim.BaseImageF) and 
                 not isinstance(pad_image, galsim.BaseImageD) ):
                raise ValueError("Supplied pad_image is not one of the allowed types!")
            # If an image was supplied directly or from a file, check its size:
            #    Cannot use if too small.
            #    Use to define the final image size otherwise.
            deltax = ((1 + pad_image.getXMax() - pad_image.getXMin()) - 
                      (1 + gal_image.getXMax() - gal_image.getXMin()))
            deltay = ((1 + pad_image.getYMax() - pad_image.getYMin()) - 
                      (1 + gal_image.getYMax() - gal_image.getYMin()))
            if deltax < 0 or deltay < 0:
                raise RuntimeError("Image supplied for padding is too small!")
            if pad_factor != 1. and pad_factor != 0.:
                import warnings
                msg =  "Warning: ignoring specified pad_factor because user also specified\n"
                msg += "         an image to use directly for the padding."
                warnings.warn(msg)
        else:
            if isinstance(gal_image, galsim.BaseImageF):
                pad_image = galsim.ImageF(padded_size, padded_size)
            if isinstance(gal_image, galsim.BaseImageD):
                pad_image = galsim.ImageD(padded_size, padded_size)

        # Set up the GaussianDeviate if not provided one, or check that the user-provided one
        # is of a valid type.  Note if random was selected, we can use that uniform_deviate safely.
        if random is True:
            gaussian_deviate = galsim.GaussianDeviate(uniform_deviate)
        else:
            if rng is None:
                gaussian_deviate = galsim.GaussianDeviate()
            elif isinstance(rng,galsim.BaseDeviate):
                # Even if it's already a GaussianDeviate, we still want to make a new Gaussian
                # deviate that would generate the same sequence, because later we change the sigma
                # and we don't want to change it for the original one that was passed in.  So don't
                # distinguish between GaussianDeviate and the other BaseDeviates here.
                gaussian_deviate = galsim.GaussianDeviate(rng)
            else:
                raise TypeError("rng provided to RealGalaxy constructor is not a BaseDeviate")

        # handle noise-padding options
        try:
            noise_pad = galsim.config.value._GetBoolValue(noise_pad,'')
        except:
            pass
        if noise_pad:
            self.pad_variance = float(real_galaxy_catalog.variance[use_index])

            # Check, is it "True" or something else?  If True, we use Gaussian uncorrelated noise
            # using the stored variance in the catalog.  Otherwise, if it's a CorrelatedNoise we use
            # it directly; if it's an Image of some sort we use it to make a CorrelatedNoise; if
            # it's a string, we read in the image from file and make a CorrelatedNoise.
            if type(noise_pad) is not bool:
                if isinstance(noise_pad, galsim.correlatednoise._BaseCorrelatedNoise):
                    cn = noise_pad.copy()
                    if rng: # Let user supplied RNG take precedence over that in user CN
                        cn.setRNG(gaussian_deviate)
                    # This small patch may have different overall variance, so rescale while
                    # preserving the correlation structure by default                  
                    cn.setVariance(self.pad_variance)
                elif (isinstance(noise_pad,galsim.BaseImageF) or 
                      isinstance(noise_pad,galsim.BaseImageD)):
                    cn = galsim.CorrelatedNoise(gaussian_deviate, noise_pad)
                elif use_cache and noise_pad in RealGalaxy._cache_noise_pad:
                    cn = RealGalaxy._cache_noise_pad[noise_pad]
                    # Make sure that we are using the desired RNG by resetting that in this cached
                    # CorrelatedNoise instance
                    if rng:
                        cn.setRNG(gaussian_deviate)
                    # This small patch may have different overall variance, so rescale while
                    # preserving the correlation structure
                    cn.setVariance(self.pad_variance)
                elif isinstance(noise_pad, str):
                    tmp_img = galsim.fits.read(noise_pad)
                    cn = galsim.CorrelatedNoise(gaussian_deviate, tmp_img)
                    if use_cache:
                        RealGalaxy._cache_noise_pad[noise_pad] = cn
                    # This small patch may have different overall variance, so rescale while
                    # preserving the correlation structure
                    cn.setVariance(self.pad_variance)
                else:
                    raise RuntimeError("noise_pad must be either a bool, CorrelatedNoise, Image, "+
                                       "or a filename for reading in an Image")

            # Set the GaussianDeviate sigma          
            gaussian_deviate.setSigma(np.sqrt(self.pad_variance))

            # populate padding image with noise field
            if type(noise_pad) is bool:
                pad_image.addNoise(galsim.DeviateNoise(gaussian_deviate))
            else:
                pad_image.addNoise(cn)
        else:
            self.pad_variance=0.

        # Now we have to check: was the padding determined using pad_factor?  Or by passing in an
        # image for padding?  Treat these cases differently:
        # (1) If the former, then we can simply have the C++ handle the padding process.
        # (2) If the latter, then we have to do the padding ourselves, and pass the resulting image
        # to the C++ with pad_factor explicitly set to 1.
        if specify_size is False:
            # Make the SBInterpolatedImage out of the image.
            self.original_image = galsim.SBInterpolatedImage(
                gal_image, xInterp=self.x_interpolant, kInterp=self.k_interpolant,
                dx=self.pixel_scale, pad_factor=pad_factor, pad_image=pad_image, gsparams=gsparams)
        else:
            # Leave the original image as-is.  Instead, we shift around the image to be used for
            # padding.  Find out how much x and y margin there should be on lower end:
            x_marg = int(np.round(0.5*deltax))
            y_marg = int(np.round(0.5*deltay))
            # Now reset the pad_image to contain the original image in an even way
            pad_image = pad_image.view()
            pad_image.setScale(self.pixel_scale)
            pad_image.setOrigin(gal_image.getXMin()-x_marg, gal_image.getYMin()-y_marg)
            # Set the central values of pad_image to be equal to the input image
            pad_image[gal_image.bounds] = gal_image
            self.original_image = galsim.SBInterpolatedImage(
                pad_image, xInterp=self.x_interpolant, kInterp=self.k_interpolant,
                dx=self.pixel_scale, pad_factor=1., gsparams=gsparams)

        # also make the original PSF image, with far less fanfare: we don't need to pad with
        # anything interesting.
        self.original_PSF = galsim.SBInterpolatedImage(
            PSF_image, xInterp=self.x_interpolant, kInterp=self.k_interpolant, dx=self.pixel_scale,
            gsparams=gsparams)

        # recalculate Fourier-space attributes rather than using overly-conservative defaults
        self.original_image.calculateStepK()
        self.original_image.calculateMaxK()
        self.original_PSF.calculateStepK()
        self.original_PSF.calculateMaxK()
        
        if flux != None:
            self.original_image.setFlux(flux)
            self.original_image.__class__ = galsim.SBTransform # correctly reflect SBProfile change
        self.original_PSF.setFlux(1.0)
        self.original_PSF.__class__ = galsim.SBTransform # correctly reflect SBProfile change

        # Calculate the PSF "deconvolution" kernel
        psf_inv = galsim.SBDeconvolve(self.original_PSF, gsparams=gsparams)
        # Initialize the SBProfile attribute
        GSObject.__init__(
            self, galsim.SBConvolve([self.original_image, psf_inv], gsparams=gsparams))

    def getHalfLightRadius(self):
        raise NotImplementedError("Half light radius calculation not implemented for RealGalaxy "
                                   +"objects.")

#
# --- Compound GSObject classes: Add, Convolve, AutoConvolve, and AutoCorrelate ---

class Add(GSObject):
    """A class for adding 2 or more GSObjects.  Has an SBAdd in the SBProfile attribute.

    The Add class is used to represent the sum of multiple GSObjects.  For example, it might be used
    to represent a multiple-component galaxy as the sum of an Exponential and a DeVaucouleurs, or to
    represent a PSF as the sum of multiple Gaussians.

    You may also specify a gsparams argument.  See the docstring for galsim.GSParams using
    help(galsim.GSParams) for more information about this option.  Note: if gsparams is unspecified
    (or None), then the Add instance inherits the same GSParams as the first item in the list.
    Also, note that parameters related to the Fourier-space calculations must be set when
    initializing the individual GSObjects that go into the Add, NOT when creating the Add (at which
    point the accuracy and threshold parameters will simply be ignored).

    Methods
    -------
    The Add is a GSObject, and inherits all of the GSObject methods (draw(), drawShoot(),
    applyShear() etc.) and operator bindings.
    """
    
    # --- Public Class methods ---
    def __init__(self, *args, **kwargs):

        # Check kwargs first:
        gsparams = kwargs.pop("gsparams", None)

        # Make sure there is nothing left in the dict.
        if kwargs:
            raise TypeError(
                "Add constructor got unexpected keyword argument(s): %s"%kwargs.keys())

        if len(args) == 0:
            # No arguments. Could initialize with an empty list but draw then segfaults. Raise an
            # exception instead.
            raise ValueError("Add must be initialized with at least one GSObject.")
        elif len(args) == 1:
            # 1 argument.  Should be either a GSObject or a list of GSObjects
            if isinstance(args[0], GSObject):
                SBList = [args[0].SBProfile]
            elif isinstance(args[0], list):
                SBList = []
                for obj in args[0]:
                    if isinstance(obj, GSObject):
                        SBList.append(obj.SBProfile)
                    else:
                        raise TypeError("Input list must contain only GSObjects.")
            else:
                raise TypeError("Single input argument must be a GSObject or list of them.")
            GSObject.__init__(self, galsim.SBAdd(SBList, gsparams=gsparams))
        elif len(args) >= 2:
            # >= 2 arguments.  Convert to a list of SBProfiles
            SBList = [obj.SBProfile for obj in args]
            GSObject.__init__(self, galsim.SBAdd(SBList, gsparams=gsparams))

class Convolve(GSObject):
    """A class for convolving 2 or more GSObjects.  Has an SBConvolve in the SBProfile attribute.

    The objects to be convolved may be provided either as multiple unnamed arguments (e.g. 
    `Convolve(psf, gal, pix)`) or as a list (e.g. `Convolve([psf, gal, pix])`).  Any number of 
    objects may be provided using either syntax.  (Even 0 or 1, although that doesn't really make 
    much sense.)
   
    The convolution will normally be done using discrete Fourier transforms of each of the component
    profiles, multiplying them together, and then transforming back to real space.
   
    There is also an option to do the convolution as integrals in real space.  To do this, use the 
    optional keyword argument `real_space = True`.  Currently, the real-space integration is only 
    enabled for convolving 2 profiles.  (Aside from the trivial implementaion for 1 profile.)  If 
    you try to use it for more than 2 profiles, an exception will be raised.
    
    The real-space convolution is normally slower than the DFT convolution.  The exception is if
    both component profiles have hard edges, e.g. a truncated Moffat or Sersic with a Pixel.  In
    that case, the highest frequency `maxK` for each component is quite large since the ringing dies
    off fairly slowly.  So it can be quicker to use real-space convolution instead.  Also,
    real-space convolution tends to be more accurate in this case as well.

    If you do not specify either `real_space = True` or `False` explicitly, then we check if there 
    are 2 profiles, both of which have hard edges.  In this case, we automatically use real-space 
    convolution.  In all other cases, the default is not to use real-space convolution.

    You may also specify a gsparams argument.  See the docstring for galsim.GSParams using
    help(galsim.GSParams) for more information about this option.  Note: if gsparams is unspecified
    (or None), then the Convolve instance inherits the same GSParams as the first item in the list.
    Also, note that parameters related to the Fourier-space calculations must be set when
    initializing the individual GSObjects that go into the Convolve, NOT when creating the Convolve
    (at which point the accuracy and threshold parameters will simply be ignored).
    """
                    
    # --- Public Class methods ---
    def __init__(self, *args, **kwargs):

        # First check for number of arguments != 0
        if len(args) == 0:
            # No arguments. Could initialize with an empty list but draw then segfaults. Raise an
            # exception instead.
            raise ValueError("Convolve must be initialized with at least one GSObject.")
        elif len(args) == 1:
            if isinstance(args[0], GSObject):
                SBList = [args[0].SBProfile]
            elif isinstance(args[0], list):
                SBList=[]
                for obj in args[0]:
                    if isinstance(obj, GSObject):
                        SBList.append(obj.SBProfile)
                    else:
                        raise TypeError("Input list must contain only GSObjects.")
            else:
                raise TypeError("Single input argument must be a GSObject or list of them.")
        elif len(args) >= 2:
            # >= 2 arguments.  Convert to a list of SBProfiles
            SBList = []
            for obj in args:
                if isinstance(obj, GSObject):
                    SBList.append(obj.SBProfile)
                else:
                    raise TypeError("Input args must contain only GSObjects.")

        # Having built the list of SBProfiles or thrown exceptions if necessary, see now whether
        # to perform real space convolution...

        # Check kwargs
        # real_space can be True or False (default if omitted is None), which specifies whether to 
        # do the convolution as an integral in real space rather than as a product in fourier 
        # space.  If the parameter is omitted (or explicitly given as None I guess), then
        # we will usually do the fourier method.  However, if there are 2 components _and_ both of 
        # them have hard edges, then we use real-space convolution.
        real_space = kwargs.pop("real_space", None)

        gsparams = kwargs.pop("gsparams", None)

        # Make sure there is nothing left in the dict.
        if kwargs:
            raise TypeError(
                "Convolve constructor got unexpected keyword argument(s): %s"%kwargs.keys())


        # If 1 argument, check if it is a list:
        if len(args) == 1 and isinstance(args[0], list):
            args = args[0]

        hard_edge = True
        for obj in args:
            if not obj.hasHardEdges():
                hard_edge = False

        if real_space is None:
            # Figure out if it makes more sense to use real-space convolution.
            if len(args) == 2:
                real_space = hard_edge
            elif len(args) == 1:
                real_space = obj.isAnalyticX()
            else:
                real_space = False
        
        # Warn if doing DFT convolution for objects with hard edges.
        if not real_space and hard_edge:
            import warnings
            if len(args) == 2:
                msg = """
                Doing convolution of 2 objects, both with hard edges.
                This might be more accurate and/or faster using real_space=True"""
            else:
                msg = """
                Doing convolution where all objects have hard edges.
                There might be some inaccuracies due to ringing in k-space."""
            warnings.warn(msg)

        if real_space:
            # Can't do real space if nobj > 2
            if len(args) > 2:
                import warnings
                msg = """
                Real-space convolution of more than 2 objects is not implemented.
                Switching to DFT method."""
                warnings.warn(msg)
                real_space = False

            # Also can't do real space if any object is not analytic, so check for that.
            else:
                for obj in args:
                    if not obj.isAnalyticX():
                        import warnings
                        msg = """
                        A component to be convolved is not analytic in real space.
                        Cannot use real space convolution.
                        Switching to DFT method."""
                        warnings.warn(msg)
                        real_space = False
                        break

        # Then finally initialize the SBProfile using the objects' SBProfiles in SBList
        GSObject.__init__(self, galsim.SBConvolve(SBList, real_space=real_space,
                                                  gsparams=gsparams))


class AutoConvolve(GSObject):
    """A special class for convolving a GSObject with itself.

    It is equivalent in functionality to galsim.Convolve([obj,obj]), but takes advantage of
    the fact that the two profiles are the same for some efficiency gains.

    @param obj       The object to be convolved with itself.
    @param gsparams  You may also specify a gsparams argument.  See the docstring for
                     galsim.GSParams using help(galsim.GSParams) for more information about this
                     option.  Note that parameters related to the Fourier-space calculations must be
                     set when initializing the GSObject that goes into the AutoConvolve, NOT when
                     creating the AutoConvolve (at which point the accuracy and threshold parameters
                     will simply be ignored).
    """
    # --- Public Class methods ---
    def __init__(self, obj, gsparams=None):
        if not isinstance(obj, GSObject):
            raise TypeError("Argument to AutoConvolve must be a GSObject.")
        GSObject.__init__(self, galsim.SBAutoConvolve(obj.SBProfile, gsparams=gsparams))


class AutoCorrelate(GSObject):
    """A special class for correlating a GSObject with itself.

    It is equivalent in functionality to 
        galsim.Convolve([obj,obj.createRotated(180.*galsim.degrees)])
    but takes advantage of the fact that the two profiles are the same for some efficiency gains.

    This class is primarily targeted for use by the galsim.CorrelatedNoise models when convolving 
    with a GSObject.

    @param obj       The object to be correlated with itself.

    @param gsparams  You may also specify a gsparams argument.  See the docstring for
                     galsim.GSParams using help(galsim.GSParams) for more information about this
                     option.  Note that parameters related to the Fourier-space calculations must be
                     set when initializing the GSObject that goes into the AutoCorrelate, NOT when
                     creating the AutoCorrelate (at which point the accuracy and threshold
                     parameters will simply be ignored).
    """
    # --- Public Class methods ---
    def __init__(self, obj, gsparams=None):
        if not isinstance(obj, GSObject):
            raise TypeError("Argument to AutoCorrelate must be a GSObject.")
        GSObject.__init__(self, galsim.SBAutoCorrelate(obj.SBProfile, gsparams=gsparams))


class Deconvolve(GSObject):
    """Base class for defining the python interface to the SBDeconvolve C++ class.

    The Deconvolve class represents a deconvolution kernel.  Note that the Deconvolve class, or
    compound objects (Add, Convolve) that include a Deconvolve as one of the components, cannot be
    photon-shot using the drawShoot method.

    You may also specify a gsparams argument.  See the docstring for galsim.GSParams using
    help(galsim.GSParams) for more information about this option.  Note: if gsparams is unspecified
    (or None), then the Deconvolve instance inherits the same GSParams as the object being
    deconvolved.
    """
    # --- Public Class methods ---
    def __init__(self, farg, gsparams=None):
        if isinstance(farg, GSObject):
            self.farg = farg
            GSObject.__init__(self, galsim.SBDeconvolve(self.farg.SBProfile, gsparams=gsparams))
        else:
            raise TypeError("Argument to Deconvolve must be a GSObject.")

class Shapelet(GSObject):
    """A class describing polar shapelet surface brightness profiles.

    This class describes an arbitrary profile in terms of a shapelet decomposition.  A shapelet
    decomposition is an eigenfunction decomposition of a 2-d function using the eigenfunctions
    of the 2-d quantum harmonic oscillator.  The functions are Laguerre polynomials multiplied
    by a Gaussian.  See Bernstein & Jarvis, 2002 or Massey & Refregier, 2005 for more detailed 
    information about this kind of decomposition.  For this class, we follow the notation of 
    Bernstein & Jarvis.

    The decomposition is described by an overall scale length, sigma, and a vector of 
    coefficients, b.  The b vector is indexed by two values, which can be either (p,q) or (N,m).
    In terms of the quantum solution of the 2-d harmonic oscillator, p and q are the number of 
    quanta with positive and negative angular momentum (respectively).  Then, N=p+q, m=p-q.

    The 2D image is given by (in polar coordinates):

        I(r,theta) = 1/sigma^2 Sum_pq b_pq psi_pq(r/sigma, theta)

    where psi_pq are the shapelet eigenfunctions, given by:

        psi_pq(r,theta) = (-)^q/sqrt(pi) sqrt(q!/p!) r^m exp(i m theta) exp(-r^2/2) L_q^(m)(r^2)

    and L_q^(m)(x) are generalized Laguerre polynomials.
    
    The coeffients b_pq are in general complex.  However, we require that the resulting 
    I(r,theta) be purely real, which implies that b_pq = b_qp* (where * means complex conjugate).
    This further implies that b_pp (i.e. b_pq with p==q) is real. 


    Initialization
    --------------
    
    1. Make a blank Shapelet instance with all b_pq = 0.

        shapelet = galsim.Shapelet(sigma=sigma, order=order)

    2. Make a Shapelet instance using a given vector for the b_pq values.

        order = 2
        bvec = [ 1, 0, 0, 0.2, 0.3, -0.1 ]
        shapelet = galsim.Shapelet(sigma=sigma, order=order, bvec=bvec)

    We use the following order for the coeffiecients, where the subscripts are in terms of p,q.

    [ b00  Re(b10)  Im(b10)  Re(b20)  Im(b20)  b11  Re(b30)  Im(b30)  Re(b21)  Im(b21) ... ]

    i.e. we progressively increase N, and for each value of N, we start with m=N and go down to 
    m=0 or 1 as appropriate.  And since m=0 is intrinsically real, it only requires one spot
    in the list.

    @param sigma          The scale size in the standard units (usually arcsec).
    @param order          Specify the order of the shapelet decomposition.  This is the maximum
                          N=p+q included in the decomposition.
    @param bvec           The initial vector of coefficients.  (Default: all zeros)


    Methods
    -------

    The Shapelet is a GSObject, and inherits most of the GSObject methods (draw(), applyShear(),
    etc.) and operator bindings.  The exception is drawShoot, which is not yet implemented for 
    Shapelet instances.
    
    In addition, Shapelet has the following methods:

    getSigma()         Get the sigma value.
    getOrder()         Get the order, the maximum N=p+q used by the decomposition.
    getBVec()          Get the vector of coefficients, returned as a numpy array.
    getPQ(p,q)         Get b_pq.  Returned as tuple (re, im) (even if p==q).
    getNM(N,m)         Get b_Nm.  Returned as tuple (re, im) (even if m=0).

    setSigma(sigma)    Set the sigma value.
    setOrder(order)    Set the order.
    setBVec(bvec)      Set the vector of coefficients.
    setPQ(p,q,re,im=0) Set b_pq.
    setNM(N,m,re,im=0) Set b_Nm.

    fitImage(image)    Fit for a shapelet decomposition of the given image.
    """

    # Initialization parameters of the object, with type information
    _req_params = { "sigma" : float, "order" : int }
    _opt_params = {}
    _single_params = []
    _takes_rng = False

    # --- Public Class methods ---
    def __init__(self, sigma, order, bvec=None):
        # Make sure order and sigma are the right type:
        order = int(order)
        sigma = float(sigma)

        # Make bvec if necessary
        if bvec is None:
            bvec = galsim.LVector(order)
        else:
            bvec_size = galsim.LVectorSize(order)
            if len(bvec) != bvec_size:
                raise ValueError("bvec is the wrong size for the provided order")
            import numpy
            bvec = galsim.LVector(order,numpy.array(bvec))

        GSObject.__init__(self, galsim.SBShapelet(sigma, bvec))

    def getSigma(self):
        return self.SBProfile.getSigma()
    def getOrder(self):
        return self.SBProfile.getBVec().order
    def getBVec(self):
        return self.SBProfile.getBVec().array
    def getPQ(self,p,q):
        return self.SBProfile.getBVec().getPQ(p,q)
    def getNM(self,N,m):
        return self.SBProfile.getBVec().getPQ((N+m)/2,(N-m)/2)

    # Note: Since SBProfiles are officially immutable, these create a new
    # SBProfile object for this GSObject.  This is of course inefficient, but not
    # outrageously so, since the SBShapelet constructor is pretty minimalistic, and 
    # presumably anyone who cares about efficiency would not be using these functions.
    # They would create the Shapelet with the right bvec from the start.
    def setSigma(self,sigma):
        bvec = self.SBProfile.getBVec()
        GSObject.__init__(self, galsim.SBShapelet(sigma, bvec))
    def setOrder(self,order):
        curr_bvec = self.SBProfile.getBVec()
        curr_order = curr_bvec.order
        if curr_order == order: return
        # Preserve the existing values as much as possible.
        sigma = self.SBProfile.getSigma()
        if curr_order > order:
            bvec = galsim.LVector(order, curr_bvec.array[0:galsim.LVectorSize(order)])
        else:
            import numpy
            a = numpy.zeros(galsim.LVectorSize(order))
            a[0:len(curr_bvec.array)] = curr_bvec.array
            bvec = galsim.LVector(order,a)
        GSObject.__init__(self, galsim.SBShapelet(sigma, bvec))
    def setBVec(self,bvec):
        sigma = self.SBProfile.getSigma()
        order = self.SBProfile.getBVec().order
        bvec_size = galsim.LVectorSize(order)
        if len(bvec) != bvec_size:
            raise ValueError("bvec is the wrong size for the Shapelet order")
        import numpy
        bvec = galsim.LVector(order,numpy.array(bvec))
        GSObject.__init__(self, galsim.SBShapelet(sigma, bvec))
    def setPQ(self,p,q,re,im=0.):
        sigma = self.SBProfile.getSigma()
        bvec = self.SBProfile.getBVec().copy()
        bvec.setPQ(p,q,re,im)
        GSObject.__init__(self, galsim.SBShapelet(sigma, bvec))
    def setNM(self,N,m,re,im=0.):
        self.setPQ((N+m)/2,(N-m)/2,re,im)

    def setFlux(self, flux):
        # More efficient to change the bvector rather than add a transformation layer above 
        # the SBShapelet, which is what the normal setFlux method does.
        self.scaleFlux(flux/self.getFlux())

    def scaleFlux(self, fluxRatio):
        # More efficient to change the bvector rather than add a transformation layer above 
        # the SBShapelet, which is what the normal setFlux method does.
        sigma = self.SBProfile.getSigma()
        bvec = self.SBProfile.getBVec() * fluxRatio
        GSObject.__init__(self, galsim.SBShapelet(sigma, bvec))

    def applyRotation(self, theta):
        if not isinstance(theta, galsim.Angle):
            raise TypeError("Input theta should be an Angle")
        sigma = self.SBProfile.getSigma()
        bvec = self.SBProfile.getBVec().copy()
        bvec.rotate(theta)
        GSObject.__init__(self, galsim.SBShapelet(sigma, bvec))

    def applyDilation(self, scale):
        sigma = self.SBProfile.getSigma() * scale
        bvec = self.SBProfile.getBVec()
        GSObject.__init__(self, galsim.SBShapelet(sigma, bvec))

    def applyMagnification(self, mu):
        sigma = self.SBProfile.getSigma() * np.sqrt(mu)
        bvec = self.SBProfile.getBVec() * mu
        GSObject.__init__(self, galsim.SBShapelet(sigma, bvec))

    def fitImage(self, image, center=None, normalization='flux'):
        """Fit for a shapelet decomposition of a given image

        The optional normalization parameter mirrors the parameter in the GSObject `draw` method.
        If the fitted shapelet is drawn with the same normalization value as was used when it 
        was fit, then the resulting image should be an approximate match to the original image.

        For example:

            image = ...
            shapelet = galsim.Shapelet(sigma, order)
            shapelet.fitImage(image,normalization='sb')
            shapelet.draw(image=image2, dx=image.scale, normalization='sb')

        Then image2 and image should be as close to the same as possible for the given
        sigma and order.  Increasing the order can improve the fit, as can having sigma match
        the natural scale size of the image.  However, it should be noted that some images
        are not well fit by a shapelet for any (reasonable) order.

        @param image          The Image for which to fit the shapelet decomposition
        @param center         The position in pixels to use for the center of the decomposition.
                              [Default: use the image center (`image.bounds.trueCenter()`)]
        @param normalization  The normalization to assume for the image. 
                              (Default `normalization = "flux"`)
        """
        if not center:
            center = image.bounds.trueCenter()
        # convert from PositionI if necessary
        center = galsim.PositionD(center.x,center.y)

        if not normalization.lower() in ("flux", "f", "surface brightness", "sb"):
            raise ValueError(("Invalid normalization requested: '%s'. Expecting one of 'flux', "+
                              "'f', 'surface brightness' or 'sb'.") % normalization)

        sigma = self.SBProfile.getSigma()
        bvec = self.SBProfile.getBVec().copy()

        galsim.ShapeletFitImage(sigma, bvec, image, center)

        if normalization.lower() == "flux" or normalization.lower() == "f":
            bvec /= image.scale**2

        # SBShapelet, like all SBProfiles, is immutable, so we need to reinitialize with a 
        # new Shapelet object.
        GSObject.__init__(self, galsim.SBShapelet(sigma, bvec))


<|MERGE_RESOLUTION|>--- conflicted
+++ resolved
@@ -890,14 +890,9 @@
             gain /= dx**2
 
         try:
-<<<<<<< HEAD
             image.added_flux = prof.SBProfile.drawShoot(
-                image.view(), n_photons, uniform_deviate, gain, max_extra_noise, poisson_flux)
-=======
-            image.added_flux = self.SBProfile.drawShoot(
                 image.view(), n_photons, uniform_deviate, gain, max_extra_noise,
                 poisson_flux, add_to_image)
->>>>>>> 2d1f28ca
         except RuntimeError:
             # Give some extra explanation as a warning, then raise the original exception
             # so the traceback shows as much detail as possible.
@@ -1706,17 +1701,14 @@
     @param use_cache       Specify whether to cache noise_pad read in from a file to save having
                            to build a CorrelatedNoise object repeatedly from the same image.
                            (Default `use_cache = True`)
-<<<<<<< HEAD
-    @param use_true_center  Similar to the same parameter in the GSObject.draw function, this
-                            sets whether to use the true center of the provided image as the 
-                            center of the profile (if `use_true_center=True`) or the nominal
-                            center returned by `image.bounds.center()` (if `use_true_center=False`)
-                            [default `use_true_center = True`]
-=======
+    @param use_true_center Similar to the same parameter in the GSObject.draw function, this
+                           sets whether to use the true center of the provided image as the 
+                           center of the profile (if `use_true_center=True`) or the nominal
+                           center returned by `image.bounds.center()` (if `use_true_center=False`)
+                           [default `use_true_center = True`]
     @param gsparams        You may also specify a gsparams argument.  See the docstring for
                            galsim.GSParams using help(galsim.GSParams) for more information about
                            this option.
->>>>>>> 2d1f28ca
 
     Methods
     -------
@@ -1746,13 +1738,8 @@
     # --- Public Class methods ---
     def __init__(self, image, x_interpolant = None, k_interpolant = None, normalization = 'flux',
                  dx = None, flux = None, pad_factor = 0., noise_pad = 0., rng = None,
-<<<<<<< HEAD
                  pad_image = None, calculate_stepk=True, calculate_maxk=True,
-                 use_cache=True, use_true_center=True):
-=======
-                 pad_image = None, calculate_stepk=True, calculate_maxk=True, use_cache=True,
-                 gsparams=None):
->>>>>>> 2d1f28ca
+                 use_cache=True, use_true_center=True, gsparams=None):
         # first try to read the image as a file.  If it's not either a string or a valid
         # pyfits hdu or hdulist, then an exception will be raised, which we ignore and move on.
         try:
