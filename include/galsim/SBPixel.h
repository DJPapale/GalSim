
/// \file SBPixel.h contains the class definition for SBPixel objects.

#ifndef SBPIXEL_H
#define SBPIXEL_H

#include "TMV.h"

#include "Std.h"
#include "SBProfile.h"
#include "Interpolant.h"

namespace galsim {

    /// Surface Brightness Profile represented by interpolation over one or more data tables/images.
    //
    /// It is assumed that input images oversample the profiles they represent.  maxK() is set at 
    /// the Nyquist frequency of the input image, although it should be noted that interpolants 
    /// other than the ideal sinc function may make the max frequency higher than this.  The output
    /// is required to be periodic on a scale > original image extent + kernel footprint, and 
    /// stepK() is set accordingly.  Multiple images can be stored as data tables in an SBPixel 
    /// object. A vector weight can then be used to
    /// express large families of Surface Brightness Profiles as sums of these interpolated images.
    /// (TODO: Add more!!!)
    class SBPixel : public SBProfile 
    {
    public:
        ///Initialize internal quantities and allocate data tables.
        //
        /// \param Npix Input: extent of square image is `Npix` x `Npix`.
        /// \param dx_ Input: stepsize between pixels in image data table.
        /// \param i Input: interpolation scheme to adopt between pixels (TODO: Add more, document Interpolant.h, describe the Interpolant2d class).
        /// \param Nimages_ Input: number of images.
        SBPixel(int Npix, double dx_, const Interpolant2d& i, int Nimages_=1);

#ifdef USE_IMAGES
<<<<<<< HEAD
        /// Initialize internal quantities and allocate data tables based on a supplied 2D image.
        //
        /// \param img Input: square input Image is.
        /// \param dx_ Input: stepsize between pixels in image data table (default value of `x0_ = 0.` checks the Image header for a suitable stepsize, sets to `1.` if none is found). 
        /// \param i Input: interpolation scheme to adopt between pixels (TODO: Add more, document Interpolant.h, describe the Interpolant2d class).
        /// \param padFactor Input: multiple by which to increase the image size when zero-padding or the Fourier transform (default `padFactor = 0.` forces adoption of the currently-hardwired `OVERSAMPLE_X = 4.` parameter value for `padFactor`).
        SBPixel(Image<float> img, const Interpolant2d& i, double dx_=0., double padFactor=0.);
=======
        SBPixel(Image<float> const & img, const Interpolant2d& i, double dx_=0., double padFactor=0.);
>>>>>>> 61113737
#endif

        /// Copy Constructor.
        //
        /// \param rhs Input: SBPixel instance to be duplicated.
        SBPixel(const SBPixel& rhs);

        /// Destructor
        ~SBPixel();

        SBProfile* duplicate() const { return new SBPixel(*this); }

        // These are all the base class members that must be implemented:
        double xValue(Position<double> p) const;

        std::complex<double> kValue(Position<double> p) const;

        // Notice that interpolant other than sinc may make max frequency higher than
        // the Nyquist frequency of the initial image
        double maxK() const { return xInterp->urange() * 2.*M_PI / dx; }

        // Require output FTs to be period on scale > original image extent + kernel footprint:
        double stepK() const { return 2.*M_PI / ( (Ninitial+2*xInterp->xrange())*dx); }

        bool isAxisymmetric() const { return false; }

        // This class will be set up so that both x and k domain values
        // are found by interpolation of a table:
        bool isAnalyticX() const { return true; }
        bool isAnalyticK() const { return true; }

        double centroidX() const;
        double centroidY() const;

        double getFlux() const;
        void setFlux(double flux=1.);  // This will scale the weights vector

        /////////////////////
        // Methods peculiar to SBPixel

        /// Set the value at one input pixel (without any weights or flux scaling).
        //
        /// Note that input data required to have `-Npix/2 <= ix, iy < Npix/2`
        /// and `0 <= iz < Nimages`.  Note also that setPixel resets the Fourier transform tables.
        /// \param value Input: value at which to set the (ix, iy)-th pixel
        /// \param ix Input: pixel location along x.
        /// \param iy Input: pixel location along y.
        /// \param iz Input: index of image in multiple image table, counting from zero.
        void setPixel(double value, int ix, int iy, int iz=0);

        /// Get the value at one input pixel (without any weights or flux scaling).
        //
        /// Note that input data required to have `-Npix/2 <= ix, iy < Npix/2`
        /// and `0 <= iz < Nimages`.
        /// \param ix Input: pixel location along x.
        /// \param iy Input: pixel location along y.
        /// \param iz Input: index of image in multiple image table, counting from zero.
        double getPixel(int ix, int iy, int iz=0) const;

        /// Set the weight vector applied for summing different planes in a multiple image SBPixel.
        //
        /// \param wts_ Input: weight vector (??? check dimensions = `Nimages` first!)
        void setWeights(const tmv::Vector<double>& wts_); // ??? check dimensions first!

        /// Get the weight vector applied to different planes in the multiple image SBPixel.
        tmv::Vector<double> getWeights() const { return wts; }

        /// Set the interpolant used in real space.
        //
        /// \param interp_ Input: interpolation scheme to adopt between pixels in real space (TODO: Add more, document Interpolant.h, describe the Interpolant2d class).
        void setXInterpolant(const Interpolant2d& interp_) { xInterp=&interp_; ready=false; }

        /// Get the interpolant used in real space.
        const Interpolant2d& getXInterpolant() const { return *xInterp; }

        /// Set the interpolant used in k space.
        //
        /// \param interp_ Input: interpolation scheme to adopt between pixels in real space (TODO: Add more, document Interpolant.h, describe the Interpolant2d class).
        void setKInterpolant(const Interpolant2d& interp_) { kInterp=&interp_; }

        /// Get the interpolant used in k space.
        const Interpolant2d& getKInterpolant() const { return *kInterp; }

        /// Return linear dimension of square input data grid.
        int getNin() const { return Ninitial; }

        /// Return linear dimension of square Discrete Fourier transform used to make k space table.
        int getNft() const { return Nk; }

        // Overrides for better efficiency with separable kernels:
        virtual void fillKGrid(KTable& kt) const;
        virtual void fillXGrid(XTable& xt) const;

#ifdef USE_IMAGES
        virtual double fillXImage(Image<float> & I, double dx) const;
#endif

    private:
        void checkReady() const; ///< Make sure all internal quantities are ok.

        int Ninitial; ///< Size of input pixel grids.
        double dx;  ///< Input pixel scales.
        int Nk;  ///< Size of the padded grids and Discrete Fourier transform table.
        double dk;  ///< Step size in k for Discrete Fourier transform table.
        int Nimages; ///< Number of image planes to sum.

        const Interpolant2d* xInterp; ///< Interpolant used in real space.
        const Interpolant2d* kInterp; ///< Interpolant used in k space.

        /// Vector of weights to use for summing each image plane of a multiple image SBPixel.
        tmv::Vector<double> wts;

        /// Vector of fluxes for each image plane of a multiple image SBPixel.
        mutable tmv::Vector<double> fluxes;

        /// Vector x weighted fluxes for each image plane of a multiple image SBPixel.
        mutable tmv::Vector<double> xFluxes;

        /// Vector of y weighted fluxes for each image plane of a multiple image SBPixel.
        mutable tmv::Vector<double> yFluxes;

        // Arrays summed with weights:
        mutable XTable* xsum; ///< Arrays summed with weights in real space.
        mutable KTable* ksum; ///< Arrays summed with weights in k space.
        mutable bool xsumValid; ///< Is `xsum` valid?
        mutable bool ksumValid; ///< Is `ksum` valid?

        /// Set true if kTables, centroid/flux values,etc., are set for current x pixel values:
        mutable bool ready; 

        /// The default k-space interpolant
        static InterpolantXY defaultKInterpolant2d;

        /// Vector of input data arrays.
        std::vector<XTable*> vx;

        /// Mutable stuff required for kTables and interpolations
        mutable std::vector<KTable*> vk;
        void checkXsum() const;  ///< Used to build xsum if it's not current
        void checkKsum() const;  ///< Used to build ksum if it's not current.
    };

}

#endif // SBPIXEL_H<|MERGE_RESOLUTION|>--- conflicted
+++ resolved
@@ -34,17 +34,13 @@
         SBPixel(int Npix, double dx_, const Interpolant2d& i, int Nimages_=1);
 
 #ifdef USE_IMAGES
-<<<<<<< HEAD
         /// Initialize internal quantities and allocate data tables based on a supplied 2D image.
         //
         /// \param img Input: square input Image is.
         /// \param dx_ Input: stepsize between pixels in image data table (default value of `x0_ = 0.` checks the Image header for a suitable stepsize, sets to `1.` if none is found). 
         /// \param i Input: interpolation scheme to adopt between pixels (TODO: Add more, document Interpolant.h, describe the Interpolant2d class).
         /// \param padFactor Input: multiple by which to increase the image size when zero-padding or the Fourier transform (default `padFactor = 0.` forces adoption of the currently-hardwired `OVERSAMPLE_X = 4.` parameter value for `padFactor`).
-        SBPixel(Image<float> img, const Interpolant2d& i, double dx_=0., double padFactor=0.);
-=======
         SBPixel(Image<float> const & img, const Interpolant2d& i, double dx_=0., double padFactor=0.);
->>>>>>> 61113737
 #endif
 
         /// Copy Constructor.
