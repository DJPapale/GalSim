--- conflicted
+++ resolved
@@ -44,19 +44,14 @@
         raise err
 
     galaxyImg = galsim.fits.read(inname)
-<<<<<<< HEAD
-    galaxy = galsim.SBInterpolatedImage(galaxyImg, interp2d, 1., 1.0)
-    shearedGalaxy = galaxy.applyShear(g1,g2)
-=======
     galaxy = galsim.SBInterpolatedImage(galaxyImg, interp2d, dx=1., padFactor=1.0)
-    shearedGalaxy = galaxy.shear(e1,e2)
->>>>>>> df7789e5
+    galaxy.applyShear(g1,g2)
 
     rng = galsim.UniformDeviate(1534225)
     bounds = galsim.BoundsI(-dim/2, dim/2+1, -dim/2, dim/2+1)
     img = galsim.ImageF(bounds)
     img.setScale(dxOut)
-    shearedGalaxy.drawShoot(img, nPhotons, rng)
+    galaxy.drawShoot(img, nPhotons, rng)
     img.write(outname)
 
 if __name__ == "__main__":
