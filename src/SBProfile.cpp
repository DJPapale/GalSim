//
// Functions for the Surface Brightness Profile Class
//

//#define DEBUGLOGGING

#include "SBProfile.h"
#include "integ/Int.h"
#include "TMV.h"
#include "Solve.h"
#include "integ/Int.h"

#ifdef DEBUGLOGGING
#include <fstream>
std::ostream* dbgout = new std::ofstream("debug.out");
int verbose_level = 2;
// There are three levels of verbosity which can be helpful when debugging,
// which are written as dbg, xdbg, xxdbg (all defined in Std.h).
// It's Mike's way to have debug statements in the code that are really easy to turn 
// on and off.
//
// If DEBUGLOGGING is #defined, then these write out to *dbgout, according to the value
// of verbose_level.
// dbg requires verbose_level >= 1
// xdbg requires verbose_level >= 2
// xxdbg requires verbose_level >= 3
//
// If DEBUGLOGGING is not defined, the all three becomes just `if (false) std::cerr`,
// so the compiler parses the statement fine, but trivially optimizes the code away,
// so there is no efficiency hit from leaving them in the code.
#endif

#include <numeric>

namespace galsim {

    // ????? Change treatement of aliased images to simply add in the aliased
    // FT components instead of doing a larger FT and then subsampling!
    // ??? Make a formula for asymptotic high-k SBSersic::kValue ??


    //
    // Virtual methods of Base Class "SBProfile"
    //

    void SBProfile::scaleFlux(double fluxRatio)
    { 
        SBDistort d(*this,1.,0.,0.,1.,Position<double>(0.,0.),fluxRatio); 
        _pimpl = d._pimpl;
    }

    void SBProfile::setFlux(double flux)
    { 
        SBDistort d(*this,1.,0.,0.,1.,Position<double>(0.,0.),flux/getFlux());
        _pimpl = d._pimpl;
    }

    void SBProfile::applyDistortion(const Ellipse& e)
    {
        SBDistort d(*this,e);
        _pimpl = d._pimpl;
    }

    void SBProfile::applyShear(double g1, double g2)
    {
        Shear s;
        s.setG1G2(g1,g2);
        SBDistort d(*this,Ellipse(s.getE1(),s.getE2()));
        _pimpl = d._pimpl;
    }

    void SBProfile::applyRotation(const Angle& theta)
    {
        SBDistort d(*this,
                    std::cos(theta.rad()),-std::sin(theta.rad()),
                    std::sin(theta.rad()),std::cos(theta.rad()));
        _pimpl = d._pimpl;
    }

    void SBProfile::applyShift(double dx, double dy)
    { 
        SBDistort d(*this,1.,0.,0.,1., Position<double>(dx,dy));
        _pimpl = d._pimpl;
    }

    //
    // Common methods of Base Class "SBProfile"
    //

    ImageView<float> SBProfile::draw(double dx, int wmult) const 
    {
        dbg<<"Start draw that returns ImageView"<<std::endl;
        Image<float> img;
        draw(img, dx, wmult);
        return img.view();
    }

    template <typename T>
    double SBProfile::draw(ImageView<T>& img, double dx, int wmult) const 
    {
        dbg<<"Start draw ImageView"<<std::endl;
        if (isAnalyticX())
            return plainDraw(img, dx, wmult);
        else
            return fourierDraw(img, dx, wmult);
    }

    template <typename T>
    double SBProfile::draw(Image<T>& img, double dx, int wmult) const 
    {
        dbg<<"Start draw Image"<<std::endl;
        if (isAnalyticX())
            return plainDraw(img, dx, wmult);
        else
            return fourierDraw(img, dx, wmult);
    }

    // First is a simple case wherein we have a formula for x values:
    template <typename T>
    double SBProfile::plainDraw(ImageView<T>& I, double dx, int wmult) const 
    {
        dbg<<"Start plainDraw ImageView"<<std::endl;
        // Determine desired dx:
        dbg<<"maxK = "<<maxK()<<std::endl;
        if (dx<=0.) dx = M_PI / maxK();
        dbg<<"dx = "<<dx<<std::endl;
        // recenter an existing image, to be consistent with fourierDraw:
        int xSize = I.getXMax()-I.getXMin()+1, ySize = I.getYMax()-I.getYMin()+1;
        dbg<<"xSize = "<<xSize<<std::endl;
        I.setOrigin(-xSize/2, -ySize/2);

        assert(_pimpl.get());
        return _pimpl->fillXImage(I, dx);
    }

    template <typename T>
    double SBProfile::plainDraw(Image<T>& I, double dx, int wmult) const 
    {
        dbg<<"Start plainDraw Image"<<std::endl;
        // Determine desired dx:
        dbg<<"maxK = "<<maxK()<<std::endl;
        if (dx<=0.) dx = M_PI / maxK();
        dbg<<"dx = "<<dx<<std::endl;
        if (!I.getBounds().isDefined()) {
            if (wmult<1) throw SBError("Requested wmult<1 in plainDraw()");
            // Need to choose an image size
            int N = int(std::ceil(2*M_PI/(dx*stepK())));
            dbg<<"N = "<<N<<std::endl;

            // Round up to an even value
            N = 2*( (N+1)/2);
            N *= wmult; // make even bigger if desired
            dbg<<"N => "<<N<<std::endl;
            Bounds<int> imgsize(-N/2, N/2-1, -N/2, N/2-1);
            dbg<<"imgsize => "<<imgsize<<std::endl;
            I.resize(imgsize);
        } else {
            // recenter an existing image, to be consistent with fourierDraw:
            int xSize = I.getXMax()-I.getXMin()+1, ySize = I.getYMax()-I.getYMin()+1;
            dbg<<"xSize = "<<xSize<<std::endl;
            I.setOrigin(-xSize/2, -ySize/2);
        }

        ImageView<T> Iv = I.view();
        assert(_pimpl.get());
        double ret = _pimpl->fillXImage(Iv, dx);
        I.setScale(Iv.getScale());
        dbg<<"scale => "<<I.getScale()<<std::endl;
        return ret;
    }

    template <typename T>
    double SBProfile::SBProfileImpl::doFillXImage2(ImageView<T>& I, double dx) const 
    {
        xdbg<<"Start doFillXImage2"<<std::endl;
        double totalflux=0;
        for (int y = I.getYMin(); y <= I.getYMax(); y++) {
            int x = I.getXMin(); 
            typedef typename Image<T>::iterator ImIter;
            ImIter ee=I.rowEnd(y);
            for (ImIter it=I.rowBegin(y); it!=ee; ++it, ++x) {
                Position<double> p(x*dx,y*dx); // since x,y are pixel indices
                *it = xValue(p);
                totalflux += *it;
            } 
        }
        I.setScale(dx);
        xdbg<<"scale => "<<I.getScale()<<std::endl;
        return totalflux * (dx*dx);
    }

    // Now the more complex case: real space via FT from k space.
    // Will enforce image size is power of 2 or 3x2^n.
    // Aliasing will be handled by folding the k values before transforming
    // And enforce no image folding
    template <typename T>
    double SBProfile::fourierDraw(ImageView<T>& I, double dx, int wmult) const 
    {
        Bounds<int> imgBounds; // Bounds for output image
        if (wmult<1) throw SBError("Requested wmult<1 in fourierDraw()");
        // First choose desired dx if we were not given one:
        if (dx<=0.) {
            // Choose for ourselves:
            dx = M_PI / maxK();
        }

        dbg << " maxK() " << maxK() << " dx " << dx << std::endl;

        // Now decide how big the FT must be to avoid folding:
        double xRange = 2*M_PI*wmult / stepK();
        // Some slop to keep from getting extra pixels due to roundoff errors in calculations.
        int Nnofold = int(std::ceil(xRange / dx -0.0001));
        dbg << " stepK() " << stepK() << " Nnofold " << Nnofold << std::endl;

        // W must make something big enough to cover the target image size:
        int xSize, ySize;
        xSize = I.getXMax()-I.getXMin()+1;
        ySize = I.getYMax()-I.getYMin()+1;
        if (xSize  > Nnofold) Nnofold = xSize;
        if (ySize  > Nnofold) Nnofold = ySize;
        xRange = Nnofold * dx;

        // Round up to a good size for making FFTs:
        int NFT = goodFFTSize(Nnofold);
        NFT = std::max(NFT,sbp::minimum_fft_size);
        dbg << " After adjustments: Nnofold " << Nnofold << " NFT " << NFT << std::endl;
        if (NFT > sbp::maximum_fft_size)
            FormatAndThrow<SBError>() << 
                "fourierDraw() requires an FFT that is too large, " << NFT;

        // Move the output image to be centered near zero
        I.setOrigin(-xSize/2, -ySize/2);
        double dk = 2.*M_PI/(NFT*dx);
        dbg << 
            " After adjustments: dx " << dx << " dk " << dk << 
            " maxK " << dk*NFT/2 << std::endl;
        assert(dk <= stepK());
        boost::shared_ptr<XTable> xtmp;
        if (NFT*dk/2 > maxK()) {
            dbg<<"NFT*dk/2 = "<<NFT*dk/2<<" > maxK() = "<<maxK()<<std::endl;
            dbg<<"Use NFT = "<<NFT<<std::endl;
            // No aliasing: build KTable and transform
            KTable kt(NFT,dk);
            assert(_pimpl.get());
            _pimpl->fillKGrid(kt); 
            xtmp = kt.transform();
        } else {
            dbg<<"NFT*dk/2 = "<<NFT*dk/2<<" <= maxK() = "<<maxK()<<std::endl;
            // There will be aliasing.  Construct a KTable out to maxK() and
            // then wrap it
            int Nk = int(std::ceil(maxK()/dk)) * 2;
            dbg<<"Use Nk = "<<Nk<<std::endl;
            KTable kt(Nk, dk);
            assert(_pimpl.get());
            _pimpl->fillKGrid(kt);
            xtmp = kt.wrap(NFT)->transform();
        }
        int Nxt = xtmp->getN();
        dbg<<"Nxt = "<<Nxt<<std::endl;
        Bounds<int> xb(-Nxt/2, Nxt/2-1, -Nxt/2, Nxt/2-1);
        if (I.getYMin() < xb.getYMin()
            || I.getYMax() > xb.getYMax()
            || I.getXMin() < xb.getXMin()
            || I.getXMax() > xb.getXMax()) {
            dbg << "Bounds error!! target image bounds " << I.getBounds()
                << " and FFT range " << xb << std::endl;
            throw SBError("fourierDraw() FT bounds do not cover target image");
        }
        double sum=0.;
        for (int y = I.getYMin(); y <= I.getYMax(); y++)
            for (int x = I.getXMin(); x <= I.getXMax(); x++) {
                I(x,y) = xtmp->xval(x,y);
                sum += I(x,y);
            }

        I.setScale(dx);

        return sum*dx*dx;;
    }

    // TODO: I'd like to try to separate out the resize operation.  
    // Then this function can just take an ImageView<T>& argument, not also an Image<T>.
    // Similar to what plainDraw does by passing the bulk of the work to fillXImage.
    // In fact, if we could have a single resizer, than that could be called from draw()
    // and both plainDraw and fourierDraw could drop to only having the ImageView argument.
    template <typename T>
    double SBProfile::fourierDraw(Image<T>& I, double dx, int wmult) const 
    {
        Bounds<int> imgBounds; // Bounds for output image
        bool sizeIsFree = !I.getBounds().isDefined();
        if (wmult<1) throw SBError("Requested wmult<1 in fourierDraw()");
        // First choose desired dx if we were not given one:
        if (dx<=0.) {
            // Choose for ourselves:
            dx = M_PI / maxK();
        }

        dbg << " maxK() " << maxK() << " dx " << dx << std::endl;

        // Now decide how big the FT must be to avoid folding:
        double xRange = 2*M_PI*wmult / stepK();
        // Some slop to keep from getting extra pixels due to roundoff errors in calculations.
        int Nnofold = int(std::ceil(xRange / dx -0.0001));
        dbg << " stepK() " << stepK() << " Nnofold " << Nnofold << std::endl;

        // And if there is a target image size, we must make something big enough to cover
        // the target image size:
        if (!sizeIsFree) {
            int xSize, ySize;
            xSize = I.getXMax()-I.getXMin()+1;
            ySize = I.getYMax()-I.getYMin()+1;
            if (xSize  > Nnofold) Nnofold = xSize;
            if (ySize  > Nnofold) Nnofold = ySize;
            xRange = Nnofold * dx;
        }

        // Round up to a good size for making FFTs:
        int NFT = goodFFTSize(Nnofold);
        NFT = std::max(NFT,sbp::minimum_fft_size);
        dbg << " After adjustments: Nnofold " << Nnofold << " NFT " << NFT << std::endl;
        if (NFT > sbp::maximum_fft_size)
            FormatAndThrow<SBError>() << 
                "fourierDraw() requires an FFT that is too large, " << NFT;

        // If we are free to set up output image, make it size of FFT
        if (sizeIsFree) {
            int Nimg = NFT;
            // Reduce to make even
            Nimg = 2*(Nimg/2);
            imgBounds = Bounds<int>(-Nimg/2, Nimg/2-1, -Nimg/2, Nimg/2-1);
            I.resize(imgBounds);
        } else {
            // Going to move the output image to be centered near zero
            int xSize, ySize;
            xSize = I.getXMax()-I.getXMin()+1;
            ySize = I.getYMax()-I.getYMin()+1;
            I.setOrigin(-xSize/2, -ySize/2);
        }
        double dk = 2.*M_PI/(NFT*dx);
        dbg << 
            " After adjustments: dx " << dx << " dk " << dk << 
            " maxK " << dk*NFT/2 << std::endl;
        assert(dk <= stepK());
        boost::shared_ptr<XTable> xtmp;
        if (NFT*dk/2 > maxK()) {
            dbg<<"NFT*dk/2 = "<<NFT*dk/2<<" > maxK() = "<<maxK()<<std::endl;
            dbg<<"Use NFT = "<<NFT<<std::endl;
            // No aliasing: build KTable and transform
            KTable kt(NFT,dk);
            assert(_pimpl.get());
            _pimpl->fillKGrid(kt); 
            xtmp = kt.transform();
        } else {
            dbg<<"NFT*dk/2 = "<<NFT*dk/2<<" <= maxK() = "<<maxK()<<std::endl;
            // There will be aliasing.  Construct a KTable out to maxK() and
            // then wrap it
            int Nk = int(std::ceil(maxK()/dk)) * 2;
            dbg<<"Use Nk = "<<Nk<<std::endl;
            KTable kt(Nk, dk);
            assert(_pimpl.get());
            _pimpl->fillKGrid(kt);
            xtmp = kt.wrap(NFT)->transform();
        }
        int Nxt = xtmp->getN();
        dbg<<"Nxt = "<<Nxt<<std::endl;
        Bounds<int> xb(-Nxt/2, Nxt/2-1, -Nxt/2, Nxt/2-1);
        if (I.getYMin() < xb.getYMin()
            || I.getYMax() > xb.getYMax()
            || I.getXMin() < xb.getXMin()
            || I.getXMax() > xb.getXMax()) {
            dbg << "Bounds error!! target image bounds " << I.getBounds()
                << " and FFT range " << xb << std::endl;
            throw SBError("fourierDraw() FT bounds do not cover target image");
        }
        double sum=0.;
        for (int y = I.getYMin(); y <= I.getYMax(); y++)
            for (int x = I.getXMin(); x <= I.getXMax(); x++) {
                I(x,y) = xtmp->xval(x,y);
                sum += I(x,y);
            }

        I.setScale(dx);

        return sum*dx*dx;;
    }

    template <typename T>
    void SBProfile::drawK(ImageView<T>& Re, ImageView<T>& Im, double dk, int wmult) const 
    {
        if (isAnalyticK()) 
            plainDrawK(Re, Im, dk, wmult);   // calculate in k space
        else               
            fourierDrawK(Re, Im, dk, wmult); // calculate via FT from real space
    }

    template <typename T>
    void SBProfile::drawK(Image<T>& Re, Image<T>& Im, double dk, int wmult) const 
    {
        if (isAnalyticK()) 
            plainDrawK(Re, Im, dk, wmult);   // calculate in k space
        else               
            fourierDrawK(Re, Im, dk, wmult); // calculate via FT from real space
    }

    template <typename T>
    void SBProfile::plainDrawK(ImageView<T>& Re, ImageView<T>& Im, double dk, int wmult) const 
    {
        // Make sure input images match or are both null
        assert(Re.getBounds() == Im.getBounds());
        if (dk<=0.) dk = stepK();

        // recenter an existing image, to be consistent with fourierDrawK:
        int xSize = Re.getXMax()-Re.getXMin()+1, ySize = Re.getYMax()-Re.getYMin()+1;
        Re.setOrigin(-xSize/2, -ySize/2);
        Im.setOrigin(-xSize/2, -ySize/2);

        // ??? Make this into a virtual function to allow pipelining?
        for (int y = Re.getYMin(); y <= Re.getYMax(); y++) {
            int x = Re.getXMin(); 
            typedef typename ImageView<T>::iterator ImIter;
            ImIter ee=Re.rowEnd(y);
            for (ImIter it=Re.rowBegin(y), it2=Im.rowBegin(y); it!=ee; ++it, ++it2, ++x) {
                Position<double> p(x*dk,y*dk); // since x,y are pixel indicies
                std::complex<double> c = this->kValue(p);  
                *it = c.real(); 
                *it2 = c.imag(); 
            } 
        }

        Re.setScale(dk);
        Im.setScale(dk);
    }

    template <typename T>
    void SBProfile::plainDrawK(Image<T>& Re, Image<T>& Im, double dk, int wmult) const 
    {
        // Make sure input images match or are both null
        assert(!(Re.getBounds().isDefined() || Im.getBounds().isDefined()) 
               || (Re.getBounds() == Im.getBounds()));
        if (dk<=0.) dk = stepK();

        if (!Re.getBounds().isDefined()) {
            if (wmult<1) throw SBError("Requested wmult<1 in plainDrawK()");
            // Need to choose an image size
            int N = int(std::ceil(2.*maxK()*wmult / dk));
            // Round up to an even value
            N = 2*( (N+1)/2);

            Bounds<int> imgsize(-N/2, N/2-1, -N/2, N/2-1);
            Re.resize(imgsize);
            Im.resize(imgsize);
        } else {
            // recenter an existing image, to be consistent with fourierDrawK:
            int xSize = Re.getXMax()-Re.getXMin()+1, ySize = Re.getYMax()-Re.getYMin()+1;
            Re.setOrigin(-xSize/2, -ySize/2);
            Im.setOrigin(-xSize/2, -ySize/2);
        }

        // ??? Make this into a virtual function to allow pipelining?
        for (int y = Re.getYMin(); y <= Re.getYMax(); y++) {
            int x = Re.getXMin(); 
            typedef typename ImageView<T>::iterator ImIter;
            ImIter ee=Re.rowEnd(y);
            for (ImIter it=Re.rowBegin(y), it2=Im.rowBegin(y); it!=ee; ++it, ++it2, ++x) {
                Position<double> p(x*dk,y*dk); // since x,y are pixel indicies
                std::complex<double> c = this->kValue(p);  
                *it = c.real(); 
                *it2 = c.imag(); 
            } 
        }

        Re.setScale(dk);
        Im.setScale(dk);
    }

    // Build K domain by transform from X domain.  This is likely
    // to be a rare event but what the heck.  Enforce no "aliasing"
    // by oversampling and extending x domain if needed.  Force
    // power of 2 for transform

    template <typename T>
    void SBProfile::fourierDrawK(ImageView<T>& Re, ImageView<T>& Im, double dk, int wmult) const 
    {
        assert(Re.getBounds() == Im.getBounds());

        int oversamp =1; // oversampling factor
        Bounds<int> imgBounds; // Bounds for output image
        if (wmult<1) throw SBError("Requested wmult<1 in fourierDrawK()");
        // First choose desired dx
        if (dk<=0.) {
            // Choose for ourselves:
            dk = stepK();
        } else {
            // We have a value we must produce.  Do we need to oversample in k
            // to avoid folding from real space?
            // Note a little room for numerical slop before triggering oversampling:
            oversamp = int( std::ceil(dk/stepK() - 0.0001));
        }

        // Now decide how big the FT must be to avoid folding
        double kRange = 2*maxK()*wmult;
        // Some slop to keep from getting extra pixels due to roundoff errors in calculations.
        int Nnofold = int(std::ceil(oversamp*kRange / dk -0.0001));

        // And if there is a target image size, we must make something big enough to cover
        // the target image size:
        int xSize, ySize;
        xSize = Re.getXMax()-Re.getXMin()+1;
        ySize = Re.getYMax()-Re.getYMin()+1;
        if (xSize * oversamp > Nnofold) Nnofold = xSize*oversamp;
        if (ySize * oversamp > Nnofold) Nnofold = ySize*oversamp;
        kRange = Nnofold * dk / oversamp;

        // Round up to a power of 2 to get required FFT size
        int NFT = sbp::minimum_fft_size;
        while (NFT < Nnofold && NFT<= sbp::maximum_fft_size) NFT *= 2;
        if (NFT > sbp::maximum_fft_size)
            throw SBError("fourierDrawK() requires an FFT that is too large");

        // Move the output image to be centered near zero
        Re.setOrigin(-xSize/2, -ySize/2);
        Im.setOrigin(-xSize/2, -ySize/2);

        double dx = 2.*M_PI*oversamp/(NFT*dk);
        XTable xt(NFT,dx);
        assert(_pimpl.get());
        _pimpl->fillXGrid(xt);
        boost::shared_ptr<KTable> ktmp = xt.transform();

        int Nkt = ktmp->getN();
        Bounds<int> kb(-Nkt/2, Nkt/2-1, -Nkt/2, Nkt/2-1);
        if (Re.getYMin() < kb.getYMin()
            || Re.getYMax()*oversamp > kb.getYMax()
            || Re.getXMin()*oversamp < kb.getXMin()
            || Re.getXMax()*oversamp > kb.getXMax()) {
            dbg << "Bounds error!! oversamp is " << oversamp
                << " target image bounds " << Re.getBounds()
                << " and FFT range " << kb << std::endl;
            throw SBError("fourierDrawK() FT bounds do not cover target image");
        }

        for (int y = Re.getYMin(); y <= Re.getYMax(); y++)
            for (int x = Re.getXMin(); x <= Re.getXMax(); x++) {
                Re(x,y) = ktmp->kval(x*oversamp,y*oversamp).real();
                Im(x,y) = ktmp->kval(x*oversamp,y*oversamp).imag();
            }

        Re.setScale(dk);
        Im.setScale(dk);
    }

    template <typename T>
    void SBProfile::fourierDrawK(Image<T>& Re, Image<T>& Im, double dk, int wmult) const 
    {
        assert(!(Re.getBounds().isDefined() || Im.getBounds().isDefined()) 
               || (Re.getBounds() == Im.getBounds()));

        int oversamp =1; // oversampling factor
        Bounds<int> imgBounds; // Bounds for output image
        bool sizeIsFree = !Re.getBounds().isDefined();
        if (wmult<1) throw SBError("Requested wmult<1 in fourierDrawK()");
        bool canReduceDk=true;
        // First choose desired dx
        if (dk<=0.) {
            // Choose for ourselves:
            dk = stepK();
            canReduceDk = true;
        } else {
            // We have a value we must produce.  Do we need to oversample in k
            // to avoid folding from real space?
            // Note a little room for numerical slop before triggering oversampling:
            oversamp = int( std::ceil(dk/stepK() - 0.0001));
            canReduceDk = false; // Force output image to input dx.
        }

        // Now decide how big the FT must be to avoid folding
        double kRange = 2*maxK()*wmult;
        // Some slop to keep from getting extra pixels due to roundoff errors in calculations.
        int Nnofold = int(std::ceil(oversamp*kRange / dk -0.0001));

        // And if there is a target image size, we must make something big enough to cover
        // the target image size:
        if (!sizeIsFree) {
            int xSize, ySize;
            xSize = Re.getXMax()-Re.getXMin()+1;
            ySize = Re.getYMax()-Re.getYMin()+1;
            if (xSize * oversamp > Nnofold) Nnofold = xSize*oversamp;
            if (ySize * oversamp > Nnofold) Nnofold = ySize*oversamp;
            kRange = Nnofold * dk / oversamp;
            // If the input image *size* was specified but not the input *dk*, then
            // we will hold dk at the Nyquist scale:
            canReduceDk = false;
        }

        // Round up to a power of 2 to get required FFT size
        int NFT = sbp::minimum_fft_size;
        while (NFT < Nnofold && NFT<= sbp::maximum_fft_size) NFT *= 2;
        if (NFT > sbp::maximum_fft_size)
            throw SBError("fourierDrawK() requires an FFT that is too large");

        // If we are free to set up output image, make it size of FFT less oversampling
        if (sizeIsFree) {
            int Nimg = NFT / oversamp;
            // Reduce to make even
            Nimg = 2*(Nimg/2);
            imgBounds = Bounds<int>(-Nimg/2, Nimg/2-1, -Nimg/2, Nimg/2-1);
            Re.resize(imgBounds);
            Im.resize(imgBounds);
            // Reduce dk if 2^N made left room to do so.
            if (canReduceDk) {
                dk = kRange / Nimg; 
            }
        } else {
            // Going to move the output image to be centered near zero
            int xSize, ySize;
            xSize = Re.getXMax()-Re.getXMin()+1;
            ySize = Re.getYMax()-Re.getYMin()+1;
            Re.setOrigin(-xSize/2, -ySize/2);
            Im.setOrigin(-xSize/2, -ySize/2);
        }

        double dx = 2.*M_PI*oversamp/(NFT*dk);
        XTable xt(NFT,dx);
        assert(_pimpl.get());
        _pimpl->fillXGrid(xt);
        boost::shared_ptr<KTable> ktmp = xt.transform();

        int Nkt = ktmp->getN();
        Bounds<int> kb(-Nkt/2, Nkt/2-1, -Nkt/2, Nkt/2-1);
        if (Re.getYMin() < kb.getYMin()
            || Re.getYMax()*oversamp > kb.getYMax()
            || Re.getXMin()*oversamp < kb.getXMin()
            || Re.getXMax()*oversamp > kb.getXMax()) {
            dbg << "Bounds error!! oversamp is " << oversamp
                << " target image bounds " << Re.getBounds()
                << " and FFT range " << kb << std::endl;
            throw SBError("fourierDrawK() FT bounds do not cover target image");
        }

        for (int y = Re.getYMin(); y <= Re.getYMax(); y++)
            for (int x = Re.getXMin(); x <= Re.getXMax(); x++) {
                Re(x,y) = ktmp->kval(x*oversamp,y*oversamp).real();
                Im(x,y) = ktmp->kval(x*oversamp,y*oversamp).imag();
            }

        Re.setScale(dk);
        Im.setScale(dk);
    }

    void SBProfile::SBProfileImpl::fillXGrid(XTable& xt) const 
    {
        int N = xt.getN();
        double dx = xt.getDx();
        for (int iy = -N/2; iy < N/2; iy++) {
            double y = iy*dx;
            for (int ix = -N/2; ix < N/2; ix++) {
                Position<double> x(ix*dx,y);
                xt.xSet(ix,iy,xValue(x));
            }
        }
    }

    void SBProfile::SBProfileImpl::fillKGrid(KTable& kt) const 
    {
        int N = kt.getN();
        double dk = kt.getDk();
#if 0
        // The simple version, saved for reference
        for (int iy = -N/2; iy < N/2; iy++) {
            // Only need ix>=0 because it's Hermitian:
            for (int ix = 0; ix <= N/2; ix++) {
                Position<double> k(ix*dk,iy*dk);
                kt.kSet(ix,iy,kValue(k));
            }
        }
#else
        // A faster version that pulls out all the if statements
        kt.clearCache();
        // First iy=0
        Position<double> k1(0.,0.);
        for (int ix = 0; ix <= N/2; ix++, k1.x += dk) kt.kSet2(ix,0,kValue(k1));

        // Then iy = 1..N/2-1
        k1.y = dk;
        Position<double> k2(0.,-dk);
        for (int iy = 1; iy < N/2; iy++, k1.y += dk, k2.y -= dk) {
            k1.x = k2.x = 0.;
            for (int ix = 0; ix <= N/2; ix++, k1.x += dk, k2.x += dk) {
                kt.kSet2(ix,iy,kValue(k1));
                kt.kSet2(ix,N-iy,kValue(k2));
            }
        }

        // Finally, iy = N/2
        k1.x = 0.;
        for (int ix = 0; ix <= N/2; ix++, k1.x += dk) kt.kSet2(ix,N/2,kValue(k1));
#endif
    }

    //
    // Methods for Derived Classes
    //

    void SBAdd::SBAddImpl::add(const SBProfile& rhs)
    {
        xdbg<<"Start SBAdd::add.  Adding item # "<<_plist.size()+1<<std::endl;
        // Add new summand(s) to the _plist:
        assert(rhs._pimpl.get());
        const SBAddImpl *sba = dynamic_cast<const SBAddImpl*>(rhs._pimpl.get());
        if (sba) {
            // If rhs is an SBAdd, copy its full list here
            _plist.insert(_plist.end(),sba->_plist.begin(),sba->_plist.end());
        } else {
            _plist.push_back(rhs);
        }
    }

    void SBAdd::SBAddImpl::initialize() 
    {
        _sumflux = _sumfx = _sumfy = 0.;
        _maxMaxK = _minStepK = 0.;
        _allAxisymmetric = _allAnalyticX = _allAnalyticK = true;
        _anyHardEdges = false;

        // Accumulate properties of all summands
        for(ConstIter it=_plist.begin(); it!=_plist.end(); ++it) {
            xdbg<<"SBAdd component has maxK, stepK = "<<
                it->maxK()<<" , "<<it->stepK()<<std::endl;
            _sumflux += it->getFlux();
            _sumfx += it->getFlux() * it->centroid().x;
            _sumfy += it->getFlux() * it->centroid().x;
            if ( it->maxK() > _maxMaxK) 
                _maxMaxK = it->maxK();
            if ( _minStepK<=0. || (it->stepK() < _minStepK) ) 
                _minStepK = it->stepK();
            _allAxisymmetric = _allAxisymmetric && it->isAxisymmetric();
            _anyHardEdges = _anyHardEdges || it->hasHardEdges();
            _allAnalyticX = _allAnalyticX && it->isAnalyticX();
            _allAnalyticK = _allAnalyticK && it->isAnalyticK();
        }
        xdbg<<"Net maxK, stepK = "<<_maxMaxK<<" , "<<_minStepK<<std::endl;
    }

    double SBAdd::SBAddImpl::xValue(const Position<double>& p) const 
    {
        ConstIter pptr = _plist.begin();
        assert(pptr != _plist.end());
        double xv = pptr->xValue(p);
        for (++pptr; pptr != _plist.end(); ++pptr)
            xv += pptr->xValue(p);
        return xv;
    } 

    std::complex<double> SBAdd::SBAddImpl::kValue(const Position<double>& k) const 
    {
        ConstIter pptr = _plist.begin();
        assert(pptr != _plist.end());
        std::complex<double> kv = pptr->kValue(k);
        for (++pptr; pptr != _plist.end(); ++pptr)
            kv += pptr->kValue(k);
        return kv;
    } 

    void SBAdd::SBAddImpl::fillKGrid(KTable& kt) const 
    {
        if (_plist.empty()) kt.clear();
        ConstIter pptr = _plist.begin();
        assert(pptr->_pimpl.get());
        pptr->_pimpl->fillKGrid(kt);
        if (++pptr != _plist.end()) {
            KTable k2(kt.getN(),kt.getDk());
            for ( ; pptr!= _plist.end(); ++pptr) {
                assert(pptr->_pimpl.get());
                pptr->_pimpl->fillKGrid(k2);
                kt.accumulate(k2);
            }
        }
    }

    void SBAdd::SBAddImpl::fillXGrid(XTable& xt) const 
    {
        if (_plist.empty()) xt.clear();
        ConstIter pptr = _plist.begin();
        assert(pptr->_pimpl.get());
        pptr->_pimpl->fillXGrid(xt);
        if (++pptr != _plist.end()) {
            XTable x2(xt.getN(),xt.getDx());
            for ( ; pptr!= _plist.end(); ++pptr) {
                assert(pptr->_pimpl.get());
                pptr->_pimpl->fillXGrid(x2);
                xt.accumulate(x2);
            }
        }
    }

    double SBAdd::SBAddImpl::getPositiveFlux() const 
    {
        double result = 0.;
        for (ConstIter pptr = _plist.begin(); pptr != _plist.end(); ++pptr) {
            result += pptr->getPositiveFlux();  
        }
        return result;
    }

    double SBAdd::SBAddImpl::getNegativeFlux() const 
    {
        double result = 0.;
        for (ConstIter pptr = _plist.begin(); pptr != _plist.end(); ++pptr) {
            result += pptr->getNegativeFlux();  
        }
        return result;
    }


    //
    // "SBDistort" Class 
    //
    SBDistort::SBDistortImpl::SBDistortImpl(
        const SBProfile& sbin, double mA, double mB, double mC, double mD,
        const Position<double>& cen, double fluxScaling) :
        _adaptee(sbin), _mA(mA), _mB(mB), _mC(mC), _mD(mD), _cen(cen), _fluxScaling(fluxScaling)
    {
        dbg<<"Start DistortImpl (1)\n";
        dbg<<"matrix = "<<_mA<<','<<_mB<<','<<_mC<<','<<_mD<<std::endl;
        dbg<<"cen = "<<_cen<<", fluxScaling = "<<_fluxScaling<<std::endl;

        // All the actual initialization is in a separate function so we can share code
        // with the other constructor.
        initialize();
    }

    SBDistort::SBDistortImpl::SBDistortImpl(
        const SBProfile& sbin, const Ellipse& e, double fluxScaling) :
        _adaptee(sbin), _cen(e.getX0()), _fluxScaling(fluxScaling)
    {
        dbg<<"Start DistortImpl (2)\n";
        dbg<<"e = "<<e<<", fluxScaling = "<<_fluxScaling<<std::endl;
        // First get what we need from the Ellipse:
        tmv::Matrix<double> m = e.getMatrix();
        _mA = m(0,0);
        _mB = m(0,1);
        _mC = m(1,0);
        _mD = m(1,1);

        // Then move on to the rest of the initialization process.
        initialize();
    }

    void SBDistort::SBDistortImpl::initialize() 
    {
        dbg<<"Start SBDistortImpl initialize\n";
        // First check if our adaptee is really another SBDistort:
        assert(_adaptee._pimpl.get());
        const SBDistortImpl* sbd = dynamic_cast<const SBDistortImpl*>(_adaptee._pimpl.get());
        dbg<<"sbd = "<<sbd<<std::endl;
        if (sbd) {
            dbg<<"wrapping another distortion.\n";
            // We are distorting something that's already a distortion.
            // So just compound the affine transformaions
            // New matrix is product (M_this) * (M_old)
            double mA = _mA; double mB=_mB; double mC=_mC; double mD=_mD;
            _cen += Position<double>(mA*sbd->_cen.x + mB*sbd->_cen.y,
                                     mC*sbd->_cen.x + mD*sbd->_cen.y);
            _mA = mA*sbd->_mA + mB*sbd->_mC;
            _mB = mA*sbd->_mB + mB*sbd->_mD;
            _mC = mC*sbd->_mA + mD*sbd->_mC;
            _mD = mC*sbd->_mB + mD*sbd->_mD;
            _fluxScaling *= sbd->_fluxScaling;
            dbg<<"before set adaptee"<<std::endl;
            _adaptee = sbd->_adaptee;
            dbg<<"after set adaptee"<<std::endl;
        } else {
            dbg<<"wrapping a non-distortion.\n";
        }

        // It will be reasonably common to have an identity matrix (for just
        // a flux scaling and/or shift) for (A,B,C,D).  If so, we can use simpler
        // versions of fwd and inv:
        if (_mA == 1. && _mB == 0. && _mC == 0. && _mD == 1.) {
            dbg<<"Using identity functions for fwd and inv\n";
            _fwd = &SBDistort::_ident;
            _inv = &SBDistort::_ident;
        } else {
            dbg<<"Using normal fwd and inv\n";
            _fwd = &SBDistort::_fwd_normal;
            _inv = &SBDistort::_inv_normal;
        }

        // Calculate some derived quantities:
        double det = _mA*_mD-_mB*_mC;
        if (det==0.) throw SBError("Attempt to SBDistort with degenerate matrix");
        _absdet = std::abs(det);
        _invdet = 1./det;

        double h1 = hypot( _mA+_mD, _mB-_mC);
        double h2 = hypot( _mA-_mD, _mB+_mC);
        _major = 0.5*std::abs(h1+h2);
        _minor = 0.5*std::abs(h1-h2);
        if (_major<_minor) std::swap(_major,_minor);
        _stillIsAxisymmetric = _adaptee.isAxisymmetric() 
            && (_mB==-_mC) 
            && (_mA==_mD)
            && (_cen.x==0.) && (_cen.y==0.); // Need pure rotation

        xdbg<<"Distortion init\n";
        xdbg<<"matrix = "<<_mA<<','<<_mB<<','<<_mC<<','<<_mD<<std::endl;
        xdbg<<"_cen = "<<_cen<<std::endl;
        xdbg<<"_invdet = "<<_invdet<<std::endl;
        xdbg<<"_absdet = "<<_absdet<<std::endl;
        xdbg<<"_fluxScaling = "<<_fluxScaling<<std::endl;
        xdbg<<"_major, _minor = "<<_major<<", "<<_minor<<std::endl;
        xdbg<<"maxK() = "<<_adaptee.maxK() / _minor<<std::endl;
        xdbg<<"stepK() = "<<_adaptee.stepK() / _major<<std::endl;

        // Calculate the values for getXRange and getYRange:
        if (_adaptee.isAxisymmetric()) {
            // The original is a circle, so first get its radius.
            _adaptee.getXRange(_xmin,_xmax,_xsplits);
            if (_xmax == integ::MOCK_INF) {
                // Then these are correct, and use +- inf for y range too.
                _ymin = -integ::MOCK_INF;
                _ymax = integ::MOCK_INF;
            } else {
                double R = _xmax;
                // The distortion takes each point on the circle to the following new coordinates:
                // (x,y) -> (A*x + B*y + x0 , C*x + D*y + y0)
                // Using x = R cos(t) and y = R sin(t), we can find the minimum wrt t as:
                // xmax = R sqrt(A^2 + B^2) + x0
                // xmin = -R sqrt(A^2 + B^2) + x0
                // ymax = R sqrt(C^2 + D^2) + y0
                // ymin = -R sqrt(C^2 + D^2) + y0
                double AApBB = _mA*_mA + _mB*_mB;
                double sqrtAApBB = sqrt(AApBB);
                double temp = sqrtAApBB * R;
                _xmin = -temp + _cen.x;
                _xmax = temp + _cen.x;
                double CCpDD = _mC*_mC + _mD*_mD;
                double sqrtCCpDD = sqrt(CCpDD);
                temp = sqrt(CCpDD) * R;
                _ymin = -temp + _cen.y;
                _ymax = temp + _cen.y;
                _ysplits.resize(_xsplits.size());
                for (size_t k=0;k<_xsplits.size();++k) {
                    // The split points work the same way.  Scale them by the same factor we
                    // scaled the R value above, then add _cen.x or _cen.y.
                    double split = _xsplits[k];
                    xxdbg<<"Adaptee split at "<<split<<std::endl;
                    _xsplits[k] = sqrtAApBB * split + _cen.x;
                    _ysplits[k] = sqrtCCpDD * split + _cen.y;
                    xxdbg<<"-> x,y splits at "<<_xsplits[k]<<"  "<<_ysplits[k]<<std::endl;
                }
                // Now a couple of calculations that get reused in getYRangeX(x,yminymax):
                _coeff_b = (_mA*_mC + _mB*_mD) / AApBB;
                _coeff_c = CCpDD / AApBB;
                _coeff_c2 = _absdet*_absdet / AApBB;
                xxdbg<<"adaptee is axisymmetric.\n";
                xxdbg<<"adaptees maxR = "<<R<<std::endl;
                xxdbg<<"xmin..xmax = "<<_xmin<<" ... "<<_xmax<<std::endl;
                xxdbg<<"ymin..ymax = "<<_ymin<<" ... "<<_ymax<<std::endl;
            }
        } else {
            // Apply the distortion to each of the four corners of the original
            // and find the minimum and maximum.
            double xmin_1, xmax_1;
            std::vector<double> xsplits0;
            _adaptee.getXRange(xmin_1,xmax_1,xsplits0);
            double ymin_1, ymax_1;
            std::vector<double> ysplits0;
            _adaptee.getYRange(ymin_1,ymax_1,ysplits0);
            // Note: This doesn't explicitly check for MOCK_INF values.
            // It shouldn't be a problem, since the integrator will still treat
            // large values near MOCK_INF as infinity, but it just means that 
            // the following calculations might be wasted flops.
            Position<double> bl = fwd(Position<double>(xmin_1,ymin_1));
            Position<double> br = fwd(Position<double>(xmax_1,ymin_1));
            Position<double> tl = fwd(Position<double>(xmin_1,ymax_1));
            Position<double> tr = fwd(Position<double>(xmax_1,ymax_1));
            _xmin = std::min(std::min(std::min(bl.x,br.x),tl.x),tr.x) + _cen.x;
            _xmax = std::max(std::max(std::max(bl.x,br.x),tl.x),tr.x) + _cen.x;
            _ymin = std::min(std::min(std::min(bl.y,br.y),tl.y),tr.y) + _cen.y;
            _ymax = std::max(std::max(std::max(bl.y,br.y),tl.y),tr.y) + _cen.y;
            xxdbg<<"adaptee is not axisymmetric.\n";
            xxdbg<<"adaptees x range = "<<xmin_1<<" ... "<<xmax_1<<std::endl;
            xxdbg<<"adaptees y range = "<<ymin_1<<" ... "<<ymax_1<<std::endl;
            xxdbg<<"Corners are: bl = "<<bl<<std::endl;
            xxdbg<<"             br = "<<br<<std::endl;
            xxdbg<<"             tl = "<<tl<<std::endl;
            xxdbg<<"             tr = "<<tr<<std::endl;
            xxdbg<<"xmin..xmax = "<<_xmin<<" ... "<<_xmax<<std::endl;
            xxdbg<<"ymin..ymax = "<<_ymin<<" ... "<<_ymax<<std::endl;
            if (bl.x + _cen.x > _xmin && bl.x + _cen.x < _xmax) {
                xxdbg<<"X Split from bl.x = "<<bl.x+_cen.x<<std::endl;
                _xsplits.push_back(bl.x+_cen.x);
            }
            if (br.x + _cen.x > _xmin && br.x + _cen.x < _xmax) {
                xxdbg<<"X Split from br.x = "<<br.x+_cen.x<<std::endl;
                _xsplits.push_back(br.x+_cen.x);
            }
            if (tl.x + _cen.x > _xmin && tl.x + _cen.x < _xmax) {
                xxdbg<<"X Split from tl.x = "<<tl.x+_cen.x<<std::endl;
                _xsplits.push_back(tl.x+_cen.x);
            }
            if (tr.x + _cen.x > _xmin && tr.x + _cen.x < _xmax) {
                xxdbg<<"X Split from tr.x = "<<tr.x+_cen.x<<std::endl;
                _xsplits.push_back(tr.x+_cen.x);
            }
            if (bl.y + _cen.y > _ymin && bl.y + _cen.y < _ymax) {
                xxdbg<<"Y Split from bl.y = "<<bl.y+_cen.y<<std::endl;
                _ysplits.push_back(bl.y+_cen.y);
            }
            if (br.y + _cen.y > _ymin && br.y + _cen.y < _ymax) {
                xxdbg<<"Y Split from br.y = "<<br.y+_cen.y<<std::endl;
                _ysplits.push_back(br.y+_cen.y);
            }
            if (tl.y + _cen.y > _ymin && tl.y + _cen.y < _ymax) {
                xxdbg<<"Y Split from tl.y = "<<tl.y+_cen.y<<std::endl;
                _ysplits.push_back(tl.y+_cen.y);
            }
            if (tr.y + _cen.y > _ymin && tr.y + _cen.y < _ymax) {
                xxdbg<<"Y Split from tr.y = "<<tr.y+_cen.y<<std::endl;
                _ysplits.push_back(tr.y+_cen.y);
            }
            // If the adaptee has any splits, try to propagate those up
            for(size_t k=0;k<xsplits0.size();++k) {
                xxdbg<<"Adaptee xsplit at "<<xsplits0[k]<<std::endl;
                Position<double> bx = fwd(Position<double>(xsplits0[k],ymin_1));
                Position<double> tx = fwd(Position<double>(xsplits0[k],ymax_1));
                if (bx.x + _cen.x > _xmin && bx.x + _cen.x < _xmax) {
                    xxdbg<<"X Split from bx.x = "<<bx.x+_cen.x<<std::endl;
                    _xsplits.push_back(bx.x+_cen.x);
                }
                if (tx.x + _cen.x > _xmin && tx.x + _cen.x < _xmax) {
                    xxdbg<<"X Split from tx.x = "<<tx.x+_cen.x<<std::endl;
                    _xsplits.push_back(tx.x+_cen.x);
                }
                if (bx.y + _cen.y > _ymin && bx.y + _cen.y < _ymax) {
                    xxdbg<<"Y Split from bx.y = "<<bx.y+_cen.y<<std::endl;
                    _ysplits.push_back(bx.y+_cen.y);
                }
                if (tx.y + _cen.y > _ymin && tx.y + _cen.y < _ymax) {
                    xxdbg<<"Y Split from tx.y = "<<tx.y+_cen.y<<std::endl;
                    _ysplits.push_back(tx.y+_cen.y);
                }
            }
            for(size_t k=0;k<ysplits0.size();++k) {
                xxdbg<<"Adaptee ysplit at "<<ysplits0[k]<<std::endl;
                Position<double> yl = fwd(Position<double>(xmin_1,ysplits0[k]));
                Position<double> yr = fwd(Position<double>(xmax_1,ysplits0[k]));
                if (yl.x + _cen.x > _xmin && yl.x + _cen.x < _xmax) {
                    xxdbg<<"X Split from tl.x = "<<tl.x+_cen.x<<std::endl;
                    _xsplits.push_back(yl.x+_cen.x);
                }
                if (yr.x + _cen.x > _xmin && yr.x + _cen.x < _xmax) {
                    xxdbg<<"X Split from yr.x = "<<yr.x+_cen.x<<std::endl;
                    _xsplits.push_back(yr.x+_cen.x);
                }
                if (yl.y + _cen.y > _ymin && yl.y + _cen.y < _ymax) {
                    xxdbg<<"Y Split from yl.y = "<<yl.y+_cen.y<<std::endl;
                    _ysplits.push_back(yl.y+_cen.y);
                }
                if (yr.y + _cen.y > _ymin && yr.y + _cen.y < _ymax) {
                    xxdbg<<"Y Split from yr.y = "<<yr.y+_cen.y<<std::endl;
                    _ysplits.push_back(yr.y+_cen.y);
                }
            }
        }
        // At this point we are done with _absdet per se.  Multiply it by _fluxScaling
        // so we can use it as the scale factor for kValue and getFlux.
        _absdet *= _fluxScaling;
        xdbg<<"_absdet -> "<<_absdet<<std::endl;

        // Figure out which function we need for kValue and kValueNoPhase
        if (std::abs(_absdet-1.) < sbp::kvalue_accuracy) {
            xdbg<<"absdet = "<<_absdet*_fluxScaling<<" = 1, so use NoDet version.\n";
            _kValueNoPhase = &SBDistort::_kValueNoPhaseNoDet;
        } else {
            xdbg<<"absdet = "<<_absdet*_fluxScaling<<" != 1, so use WithDet version.\n";
            _kValueNoPhase = &SBDistort::_kValueNoPhaseWithDet;
        }
        if (_cen.x == 0. && _cen.y == 0.) _kValue = _kValueNoPhase;
        else _kValue = &SBDistort::_kValueWithPhase;
    }

    void SBDistort::SBDistortImpl::getXRange(
        double& xmin, double& xmax, std::vector<double>& splits) const
    {
        xmin = _xmin; xmax = _xmax;
        splits.insert(splits.end(),_xsplits.begin(),_xsplits.end());
    }

    void SBDistort::SBDistortImpl::getYRange(
        double& ymin, double& ymax, std::vector<double>& splits) const
    {
        ymin = _ymin; ymax = _ymax;
        splits.insert(splits.end(),_ysplits.begin(),_ysplits.end());
    }

<<<<<<< HEAD
    void SBDistort::SBDistortImpl::getYRange(double x, double& ymin, double& ymax,
                                             std::vector<double>& splits) const
=======
    void SBDistort::SBDistortImpl::getYRangeX(
        double x, double& ymin, double& ymax, std::vector<double>& splits) const
>>>>>>> 2cf55792
    {
        xxdbg<<"Distortion getYRangeX for x = "<<x<<std::endl;
        if (_adaptee.isAxisymmetric()) {
            std::vector<double> splits0;
            _adaptee.getYRange(ymin,ymax,splits0);
            if (ymax == integ::MOCK_INF) return;
            double R = ymax;
            // The circlue with radius R is mapped onto an ellipse with (x,y) given by:
            // x = A R cos(t) + B R sin(t) + x0
            // y = C R cos(t) + D R sin(t) + y0
            //
            // Or equivalently:
            // (A^2+B^2) (y-y0)^2 - 2(AC+BD) (x-x0)(y-y0) + (C^2+D^2) (x-x0)^2 = R^2 (AD-BC)^2
            //
            // Given a particular value for x, we solve the latter equation for the 
            // corresponding range for y.
            // y^2 - 2 b y = c
            // -> y^2 - 2b y = c
            //    (y - b)^2 = c + b^2
            //    y = b +- sqrt(c + b^2)
            double b = _coeff_b * (x-_cen.x);
            double c = _coeff_c2 * R*R - _coeff_c * (x-_cen.x) * (x-_cen.x);
            double d = sqrt(c + b*b);
            ymax = b + d + _cen.y;
            ymin = b - d + _cen.y;
            for (size_t k=0;k<splits0.size();++k) if (splits0[k] >= 0.) {
                double r = splits0[k];
                double c = _coeff_c2 * r*r - _coeff_c * (x-_cen.x) * (x-_cen.x);
                double d = sqrt(c+b*b);
                splits.push_back(b + d + _cen.y);
                splits.push_back(b - d + _cen.y);
            }
            xxdbg<<"Axisymmetric adaptee with R = "<<R<<std::endl;
            xxdbg<<"ymin .. ymax = "<<ymin<<" ... "<<ymax<<std::endl;
        } else {
            // There are 4 lines to check for where they intersect the given x.
            // Start with the adaptee's given ymin.
            // This line is distorted onto the line:
            // (x',ymin) -> ( A x' + B ymin + x0 , C x' + D ymin + y0 )
            // x' = (x - x0 - B ymin) / A
            // y = C x' + D ymin + y0 
            //   = C (x - x0 - B ymin) / A + D ymin + y0
            // The top line is analagous for ymax instead of ymin.
            // 
            // The left line is distorted as:
            // (xmin,y) -> ( A xmin + B y' + x0 , C xmin + D y' + y0 )
            // y' = (x - x0 - A xmin) / B
            // y = C xmin + D (x - x0 - A xmin) / B + y0
            // And again, the right line is analgous.
            //
            // We also need to check for A or B = 0, since then only one pair of lines is
            // relevant.
            xxdbg<<"Non-axisymmetric adaptee\n";
            if (_mA == 0.) {
                xxdbg<<"_mA == 0:\n";
                double xmin_1, xmax_1;
                std::vector<double> xsplits0;
                _adaptee.getXRange(xmin_1,xmax_1,xsplits0);
                xxdbg<<"xmin_1, xmax_1 = "<<xmin_1<<','<<xmax_1<<std::endl;
                ymin = _mC * xmin_1 + _mD * (x - _cen.x - _mA*xmin_1) / _mB + _cen.y;
                ymax = _mC * xmax_1 + _mD * (x - _cen.x - _mA*xmax_1) / _mB + _cen.y;
                if (ymax < ymin) std::swap(ymin,ymax);
                for(size_t k=0;k<xsplits0.size();++k) {
                    double xx = xsplits0[k];
                    splits.push_back(_mC * xx + _mD * (x - _cen.x - _mA*xx) / _mB + _cen.y);
                }
            } else if (_mB == 0.) {
                xxdbg<<"_mB == 0:\n";
                double ymin_1, ymax_1;
                std::vector<double> ysplits0;
                _adaptee.getYRange(ymin_1,ymax_1,ysplits0);
                xxdbg<<"ymin_1, ymax_1 = "<<ymin_1<<','<<ymax_1<<std::endl;
                ymin = _mC * (x - _cen.x - _mB*ymin_1) / _mA + _mD*ymin_1 + _cen.y;
                ymax = _mC * (x - _cen.x - _mB*ymax_1) / _mA + _mD*ymax_1 + _cen.y;
                if (ymax < ymin) std::swap(ymin,ymax);
                for(size_t k=0;k<ysplits0.size();++k) {
                    double yy = ysplits0[k];
                    splits.push_back(_mC * (x - _cen.x - _mB*yy) / _mA + _mD*yy + _cen.y);
                }
            } else {
                xxdbg<<"_mA,B != 0:\n";
                double ymin_1, ymax_1;
                std::vector<double> xsplits0;
                _adaptee.getYRange(ymin_1,ymax_1,xsplits0);
                xxdbg<<"ymin_1, ymax_1 = "<<ymin_1<<','<<ymax_1<<std::endl;
                ymin = _mC * (x - _cen.x - _mB*ymin_1) / _mA + _mD*ymin_1 + _cen.y;
                ymax = _mC * (x - _cen.x - _mB*ymax_1) / _mA + _mD*ymax_1 + _cen.y;
                xxdbg<<"From top and bottom: ymin,ymax = "<<ymin<<','<<ymax<<std::endl;
                if (ymax < ymin) std::swap(ymin,ymax);
                double xmin_1, xmax_1;
                std::vector<double> ysplits0;
                _adaptee.getXRange(xmin_1,xmax_1,ysplits0);
                xxdbg<<"xmin_1, xmax_1 = "<<xmin_1<<','<<xmax_1<<std::endl;
                ymin_1 = _mC * xmin_1 + _mD * (x - _cen.x - _mA*xmin_1) / _mB + _cen.y;
                ymax_1 = _mC * xmax_1 + _mD * (x - _cen.x - _mA*xmax_1) / _mB + _cen.y;
                xxdbg<<"From left and right: ymin,ymax = "<<ymin_1<<','<<ymax_1<<std::endl;
                if (ymax_1 < ymin_1) std::swap(ymin_1,ymax_1);
                if (ymin_1 > ymin) ymin = ymin_1;
                if (ymax_1 < ymax) ymax = ymax_1;
                for(size_t k=0;k<ysplits0.size();++k) {
                    double yy = ysplits0[k];
                    splits.push_back(_mC * (x - _cen.x - _mB*yy) / _mA + _mD*yy + _cen.y);
                }
                for(size_t k=0;k<xsplits0.size();++k) {
                    double xx = xsplits0[k];
                    splits.push_back(_mC * xx + _mD * (x - _cen.x - _mA*xx) / _mB + _cen.y);
                }
            }
            xxdbg<<"ymin .. ymax = "<<ymin<<" ... "<<ymax<<std::endl;
        }
    }

    // Specialization of fillKGrid is desired since the phase terms from shift 
    // are factorizable:
    void SBDistort::SBDistortImpl::fillKGrid(KTable& kt) const 
    {
        double N = (double) kt.getN();
        double dk = kt.getDk();

#if 0
        // The simpler version, saved for reference
        if (_cen.x==0. && _cen.y==0.) {
            // Branch to faster calculation if there is no centroid shift:
            for (int iy = -N/2; iy < N/2; iy++) {
                // only need ix>=0 since it's Hermitian:
                for (int ix = 0; ix <= N/2; ix++) {
                    Position<double> k(ix*dk,iy*dk);
                    kt.kSet(ix,iy,kValueNoPhase(k));
                }
            }
        } else {
            std::complex<double> dxexp(0,-dk*_cen.x),   dyexp(0,-dk*_cen.y);
            std::complex<double> dxphase(std::exp(dxexp)), dyphase(std::exp(dyexp));
            // xphase, yphase: current phase value
            std::complex<double> yphase(std::exp(-dyexp*N/2.));
            for (int iy = -N/2; iy < N/2; iy++) {
                std::complex<double> phase = yphase; // since kx=0 to start
                // Only ix>=0 since it's Hermitian:
                for (int ix = 0; ix <= N/2; ix++) {
                    Position<double> k(ix*dk,iy*dk);
                    kt.kSet(ix,iy,kValueNoPhase(k) * phase);
                    phase *= dxphase;
                }
                yphase *= dyphase;
            }
        }
#else
        // A faster version that pulls out all the if statements
        // and keeps track of fwdT(k) as we go
        kt.clearCache();

        double dkA = dk*_mA;
        double dkB = dk*_mB;
        if (_cen.x==0. && _cen.y==0.) {
            // Branch to faster calculation if there is no centroid shift:
            Position<double> k1(0.,0.);
            Position<double> fwdTk1(0.,0.);
            for (int ix = 0; ix <= N/2; ix++, fwdTk1.x += dkA, fwdTk1.y += dkB) {
                // NB: the last two terms are not used by _kValueNoPhase,
                // so it's ok that k1.x is not kept up to date.
                kt.kSet2(ix,0,_kValueNoPhase(_adaptee,fwdTk1,_absdet,k1,_cen));
            }
            k1.y = dk; 
            Position<double> k2(0.,-dk);
            Position<double> fwdTk2;
            for (int iy = 1; iy < N/2; ++iy, k1.y += dk, k2.y -= dk) {
                fwdTk1 = fwdT(k1); fwdTk2 = fwdT(k2);
                for (int ix = 0; ix <= N/2; ++ix,
                     fwdTk1.x += dkA, fwdTk1.y += dkB, fwdTk2.x += dkA, fwdTk2.y += dkB) {
                    kt.kSet2(ix,iy, _kValueNoPhase(_adaptee,fwdTk1,_absdet,k1,_cen));
                    kt.kSet2(ix,N-iy, _kValueNoPhase(_adaptee,fwdTk2,_absdet,k2,_cen));
                }
            }
            fwdTk1 = fwdT(k1);
            for (int ix = 0; ix <= N/2; ix++, fwdTk1.x += dkA, fwdTk1.y += dkB) {
                kt.kSet2(ix,N/2,_kValueNoPhase(_adaptee,fwdTk1,_absdet,k1,_cen));
            }
        } else {
            std::complex<double> dxphase = std::polar(1.,-dk*_cen.x);
            std::complex<double> dyphase = std::polar(1.,-dk*_cen.y);
            // xphase, yphase: current phase value
            std::complex<double> yphase = 1.;
            Position<double> k1(0.,0.);
            Position<double> fwdTk1(0.,0.);
            std::complex<double> phase = yphase; // since kx=0 to start
            for (int ix = 0; ix <= N/2; ++ix,
                 fwdTk1.x += dkA, fwdTk1.y += dkB, phase *= dxphase) {
                kt.kSet2(ix,0, _kValueNoPhase(_adaptee,fwdTk1,_absdet,k1,_cen) * phase);
            }
            k1.y = dk; yphase *= dyphase;
            Position<double> k2(0.,-dk);  
            Position<double> fwdTk2;
            std::complex<double> phase2;
            for (int iy = 1; iy < N/2; iy++, k1.y += dk, k2.y -= dk, yphase *= dyphase) {
                fwdTk1 = fwdT(k1); fwdTk2 = fwdT(k2);
                phase = yphase; phase2 = conj(yphase);
                for (int ix = 0; ix <= N/2; ++ix,
                     fwdTk1.x += dkA, fwdTk1.y += dkB, fwdTk2.x += dkA, fwdTk2.y += dkB,
                     phase *= dxphase, phase2 *= dxphase) {
                    kt.kSet2(ix,iy, _kValueNoPhase(_adaptee,fwdTk1,_absdet,k1,_cen) * phase);
                    kt.kSet2(ix,N-iy, _kValueNoPhase(_adaptee,fwdTk2,_absdet,k1,_cen) * phase2);
                }
            }
            fwdTk1 = fwdT(k1);
            phase = yphase; 
            for (int ix = 0; ix <= N/2; ++ix, fwdTk1.x += dkA, fwdTk1.y += dkB, phase *= dxphase) {
                kt.kSet2(ix,N/2, _kValueNoPhase(_adaptee,fwdTk1,_absdet,k1,_cen) * phase);
            }
        }
#endif
    }

    std::complex<double> SBDistort::SBDistortImpl::kValue(const Position<double>& k) const
    { return _kValue(_adaptee,fwdT(k),_absdet,k,_cen); }

    std::complex<double> SBDistort::SBDistortImpl::kValueNoPhase(const Position<double>& k) const
    { return _kValueNoPhase(_adaptee,fwdT(k),_absdet,k,_cen); }

    std::complex<double> SBDistort::_kValueNoPhaseNoDet(
        const SBProfile& adaptee, const Position<double>& fwdTk, double absdet,
        const Position<double>& , const Position<double>& )
    { return adaptee.kValue(fwdTk); }

    std::complex<double> SBDistort::_kValueNoPhaseWithDet(
        const SBProfile& adaptee, const Position<double>& fwdTk, double absdet,
        const Position<double>& , const Position<double>& )
    { return absdet * adaptee.kValue(fwdTk); }

    std::complex<double> SBDistort::_kValueWithPhase(
        const SBProfile& adaptee, const Position<double>& fwdTk, double absdet,
        const Position<double>& k, const Position<double>& cen)
    { return adaptee.kValue(fwdTk) * std::polar(absdet , -k.x*cen.x-k.y*cen.y); }


    //
    // SBConvolve class - adding new members
    //
    void SBConvolve::SBConvolveImpl::add(const SBProfile& rhs) 
    {
        dbg<<"Start SBConvolveImpl::add.  Adding item # "<<_plist.size()+1<<std::endl;

        // Add new terms(s) to the _plist:
        assert(rhs._pimpl.get());
        const SBConvolveImpl *sbc = dynamic_cast<const SBConvolveImpl*>(rhs._pimpl.get());
        if (sbc) {  
            // If rhs is an SBConvolve, copy its list here
            for (ConstIter pptr = sbc->_plist.begin(); pptr!=sbc->_plist.end(); ++pptr) {
                if (!pptr->isAnalyticK() && !_real_space) 
                    throw SBError("SBConvolve requires members to be analytic in k");
                if (!pptr->isAnalyticX() && _real_space)
                    throw SBError("Real_space SBConvolve requires members to be analytic in x");
                _plist.push_back(*pptr);
            }
        } else {
            if (!rhs.isAnalyticK() && !_real_space) 
                throw SBError("SBConvolve requires members to be analytic in k");
            if (!rhs.isAnalyticX() && _real_space)
                throw SBError("Real-space SBConvolve requires members to be analytic in x");
            _plist.push_back(rhs);
        }
    }

    void SBConvolve::SBConvolveImpl::initialize()
    {
        _x0 = _y0 = 0.;
        _fluxProduct = 1.;
        _minMaxK = 0.;
        _isStillAxisymmetric = true;

        _netStepK = 0.;  // Accumulate Sum 1/stepk^2
        for(ConstIter it=_plist.begin(); it!=_plist.end(); ++it) {
            double maxk = it->maxK();
            double stepk = it->stepK();
            dbg<<"SBConvolve component has maxK, stepK = "<<maxk<<" , "<<stepk<<std::endl;
            _fluxProduct *= it->getFlux();
            _x0 += it->centroid().x;
            _y0 += it->centroid().y;
            if ( _minMaxK<=0. || maxk < _minMaxK) _minMaxK = maxk;
            _netStepK += 1./(stepk*stepk);
            _isStillAxisymmetric = _isStillAxisymmetric && it->isAxisymmetric();
        }
        _netStepK = 1./sqrt(_netStepK);  // Convert to (Sum 1/stepk^2)^(-1/2)
        dbg<<"Net maxK, stepK = "<<_minMaxK<<" , "<<_netStepK<<std::endl;
    }

    void SBConvolve::SBConvolveImpl::fillKGrid(KTable& kt) const 
    {
        if (_plist.empty()) kt.clear();
        ConstIter pptr = _plist.begin();
        assert(pptr->_pimpl.get());
        pptr->_pimpl->fillKGrid(kt);
        if (++pptr != _plist.end()) {
            KTable k2(kt.getN(),kt.getDk());
            for ( ; pptr!= _plist.end(); ++pptr) {
                assert(pptr->_pimpl.get());
                pptr->_pimpl->fillKGrid(k2);
                kt *= k2;
            }
        }
    }

    double SBConvolve::SBConvolveImpl::xValue(const Position<double>& pos) const
    {
        // Perform a direct calculation of the convolution at a particular point by
        // doing the real-space integral.
        // Note: This can only really be done one pair at a time, so it is 
        // probably rare that this will be more efficient if N > 2.
        // For now, we don't bother implementing this for N > 2.

        if (_plist.size() == 2) {
            const SBProfile& p1 = _plist.front();
            const SBProfile& p2 = _plist.back();
            if (p2.isAxisymmetric())
                return RealSpaceConvolve(p2,p1,pos,_fluxProduct);
            else 
                return RealSpaceConvolve(p1,p2,pos,_fluxProduct);
        } else if (_plist.empty()) 
            return 0.;
        else if (_plist.size() == 1) 
            return _plist.front().xValue(pos);
        else 
            throw SBError("Real-space integration of more than 2 profiles is not implemented.");
    }

    std::complex<double> SBConvolve::SBConvolveImpl::kValue(const Position<double>& k) const 
    {
        ConstIter pptr = _plist.begin();
        assert(pptr != _plist.end());
        std::complex<double> kv = pptr->kValue(k);
        for (++pptr; pptr != _plist.end(); ++pptr)
            kv *= pptr->kValue(k);
        return kv;
    } 


    double SBConvolve::SBConvolveImpl::getPositiveFlux() const 
    {
        if (_plist.empty()) return 0.;
        std::list<SBProfile>::const_iterator pptr = _plist.begin();
        double pResult = pptr->getPositiveFlux();
        double nResult = pptr->getNegativeFlux();
        for (++pptr; pptr!=_plist.end(); ++pptr) {
            double p = pptr->getPositiveFlux();
            double n = pptr->getNegativeFlux();
            double pNew = p*pResult + n*nResult;
            nResult = p*nResult + n*pResult;
            pResult = pNew;
        }
        return pResult;
    }

    // Note duplicated code here, could be caching results for tiny efficiency gain
    double SBConvolve::SBConvolveImpl::getNegativeFlux() const 
    {
        if (_plist.empty()) return 0.;
        std::list<SBProfile>::const_iterator pptr = _plist.begin();
        double pResult = pptr->getPositiveFlux();
        double nResult = pptr->getNegativeFlux();
        for (++pptr; pptr!=_plist.end(); ++pptr) {
            double p = pptr->getPositiveFlux();
            double n = pptr->getNegativeFlux();
            double pNew = p*pResult + n*nResult;
            nResult = p*nResult + n*pResult;
            pResult = pNew;
        }
        return nResult;
    }

    //
    // "SBGaussian" Class 
    //

    SBGaussian::SBGaussianImpl::SBGaussianImpl(double sigma, double flux) :
        _flux(flux), _sigma(sigma), _sigma_sq(sigma*sigma)
    {
        // For large k, we clip the result of kValue to 0.
        // We do this when the correct answer is less than kvalue_accuracy.
        // exp(-k^2*sigma^2/2) = kvalue_accuracy
        _ksq_max = -2. * std::log(sbp::kvalue_accuracy) / _sigma_sq;

        // For small k, we can use up to quartic in the taylor expansion to avoid the exp.
        // This is acceptable when the next term is less than kvalue_accuracy.
        // 1/48 (k^2 r0^2)^3 = kvalue_accuracy
        _ksq_min = std::pow(sbp::kvalue_accuracy * 48., 1./3.) / _sigma_sq;

        _norm = _flux / (_sigma_sq * 2. * M_PI);

        dbg<<"Gaussian:\n";
        dbg<<"_flux = "<<_flux<<std::endl;
        dbg<<"_sigma = "<<_sigma<<std::endl;
        dbg<<"_sigma_sq = "<<_sigma_sq<<std::endl;
        dbg<<"_ksq_max = "<<_ksq_max<<std::endl;
        dbg<<"_ksq_min = "<<_ksq_min<<std::endl;
        dbg<<"_norm = "<<_norm<<std::endl;
        dbg<<"maxK() = "<<maxK()<<std::endl;
        dbg<<"stepK() = "<<stepK()<<std::endl;
    }

    // Set maxK to the value where the FT is down to maxk_threshold
    double SBGaussian::SBGaussianImpl::maxK() const 
    { return sqrt(-2.*std::log(sbp::maxk_threshold))/_sigma; }

    // The amount of flux missed in a circle of radius pi/stepk should miss at 
    // most alias_threshold of the flux.
    double SBGaussian::SBGaussianImpl::stepK() const
    {
        // int( exp(-r^2/2) r, r=0..R) = 1 - exp(-R^2/2)
        // exp(-R^2/2) = alias_threshold
        double R = sqrt(-2.*std::log(sbp::alias_threshold));
        // Make sure it is at least 4 sigma;
        R = std::max(4., R);
        return M_PI / (R*_sigma);
    }

    double SBGaussian::SBGaussianImpl::xValue(const Position<double>& p) const
    {
        double rsq = p.x*p.x + p.y*p.y;
        return _norm * std::exp( -rsq/(2.*_sigma_sq) );
    }

    std::complex<double> SBGaussian::SBGaussianImpl::kValue(const Position<double>& k) const
    {
        double ksq = k.x*k.x+k.y*k.y;

        if (ksq > _ksq_max) {
            return 0.;
        } else if (ksq < _ksq_min) {
            ksq *= _sigma_sq;
            return _flux*(1. - 0.5*ksq*(1. - 0.25*ksq));
        } else {
            return _flux * std::exp(-ksq * _sigma_sq/2.);
        }
    }


    //
    // SBExponential Class
    //

    SBExponential::SBExponentialImpl::SBExponentialImpl(double r0, double flux) :
        _flux(flux), _r0(r0), _r0_sq(r0*r0)
    {
        // For large k, we clip the result of kValue to 0.
        // We do this when the correct answer is less than kvalue_accuracy.
        // (1+k^2 r0^2)^-1.5 = kvalue_accuracy
        _ksq_max = (std::pow(sbp::kvalue_accuracy,-1./1.5)-1.) / _r0_sq;

        // For small k, we can use up to quartic in the taylor expansion to avoid the sqrt.
        // This is acceptable when the next term is less than kvalue_accuracy.
        // 35/16 (k^2 r0^2)^3 = kvalue_accuracy
        _ksq_min = std::pow(sbp::kvalue_accuracy * 16./35., 1./3.) / _r0_sq;

        _norm = _flux / (_r0_sq * 2. * M_PI);

        dbg<<"Exponential:\n";
        dbg<<"_flux = "<<_flux<<std::endl;
        dbg<<"_r0 = "<<_r0<<std::endl;
        dbg<<"_r0_sq = "<<_r0_sq<<std::endl;
        dbg<<"_ksq_max = "<<_ksq_max<<std::endl;
        dbg<<"_ksq_min = "<<_ksq_min<<std::endl;
        dbg<<"_norm = "<<_norm<<std::endl;
        dbg<<"maxK() = "<<maxK()<<std::endl;
        dbg<<"stepK() = "<<stepK()<<std::endl;
    }

    // Set maxK to the value where the FT is down to maxk_threshold
    double SBExponential::SBExponentialImpl::maxK() const 
    { return std::pow(sbp::maxk_threshold, -1./3.)/_r0; }

    // The amount of flux missed in a circle of radius pi/stepk should miss at 
    // most alias_threshold of the flux.
    double SBExponential::SBExponentialImpl::stepK() const
    {
        // int( exp(-r) r, r=0..R) = (1 - exp(-R) - Rexp(-R))
        // Fraction excluded is thus (1+R) exp(-R)
        // A fast solution to (1+R)exp(-R) = x:
        // log(1+R) - R = log(x)
        // R = log(1+R) - log(x)
        double logx = std::log(sbp::alias_threshold);
        double R = -logx;
        for (int i=0; i<3; i++) R = std::log(1.+R) - logx;
        // Make sure it is at least 6 scale radii.
        R = std::max(6., R);
        return M_PI / (R*_r0);
    }

    double SBExponential::SBExponentialImpl::xValue(const Position<double>& p) const
    {
        double r = sqrt(p.x*p.x + p.y*p.y);
        return _norm * std::exp(-r/_r0);
    }

    std::complex<double> SBExponential::SBExponentialImpl::kValue(const Position<double>& k) const 
    {
        double ksq = k.x*k.x+k.y*k.y;

        if (ksq > _ksq_max) {
            return 0.;
        } else if (ksq < _ksq_min) {
            ksq *= _r0_sq;
            return _flux*(1. - 1.5*ksq*(1. - 1.25*ksq));
        } else {
            double temp = 1. + ksq*_r0_sq;
            return _flux/(temp*sqrt(temp));
            // NB: flux*std::pow(temp,-1.5) is slower.
        }
    }

    //
    // SBAiry Class
    //

    SBAiry::SBAiryImpl::SBAiryImpl(double lam_over_D, double obscuration, double flux) :
        _lam_over_D(lam_over_D), 
        _D(1. / lam_over_D), 
        _obscuration(obscuration), 
        _flux(flux), 
        _norm(flux / (lam_over_D*lam_over_D)), _radial(_obscuration) {}

    // This is a scale-free version of the Airy radial function.
    // Input radius is in units of lambda/D.  Output normalized
    // to integrate to unity over input units.
    double SBAiry::AiryRadialFunction::operator()(double radius) const 
    {
        double nu = radius*M_PI;
        double xval;
        // TODO: Check this limit.  Should use kvalue_accuracy?  
        // (Not in k space, though, so maybe need a new xvalue_accuracy...)
        if (nu<0.01) {
            // lim j1(u)/u = 1/2
            xval =  (1.-_obscuration*_obscuration);
        } else {
            // See Schroeder eq (10.1.10)
            xval = 2.*( j1(nu) - _obscuration*j1(_obscuration*nu)) / nu ; 
        }
        xval*=xval;
        // Normalize to give unit flux integrated over area.
        // TODO: Save this as _norm, so this can become xval *= _norm;
        // i.e. _norm = M_PI / (4.*(1.-_obscuration*_obscuration))
        xval /= (1-_obscuration*_obscuration)*4./M_PI;
        return xval;
    }

    double SBAiry::SBAiryImpl::xValue(const Position<double>& p) const 
    {
        double radius = sqrt(p.x*p.x+p.y*p.y) * _D;
        return _norm * _radial(radius);
    }

    std::complex<double> SBAiry::SBAiryImpl::kValue(const Position<double>& k) const
    {
        // TODO: I think the sqrt can be skipped, but need to follow through 
        //       some of the other functions here to use ksq, rather than K
        //       (which is called t in e.g. circle_intersection and annuli_intersect.
        //       However, I haven't gone through this yet, because we don't have
        //       any unit tests currently that would test this, and I didn't 
        //       feel like making them just now.
        double kk = sqrt(k.x*k.x+k.y*k.y);
        // calculate circular FT(PSF) on p'=(x',y')
        return _flux * annuli_autocorrelation(kk);
    }

    // Set maxK to hard limit for Airy disk.
    double SBAiry::SBAiryImpl::maxK() const 
    { return 2.*M_PI*_D; }

    // The amount of flux missed in a circle of radius pi/stepk should miss at 
    // most alias_threshold of the flux.
    double SBAiry::SBAiryImpl::stepK() const
    {
        // Schroeder (10.1.18) gives limit of EE at large radius.
        // This stepK could probably be relaxed, it makes overly accurate FFTs.
        double R = 1. / (sbp::alias_threshold * 0.5 * M_PI * M_PI * (1.-_obscuration));
        // Use at least 5 lam/D
        R = std::max(R,5.);
        return M_PI * _D / R;
    }

    double SBAiry::SBAiryImpl::chord(const double r, const double h) const 
    {
        if (r<h) throw SBError("Airy calculation r<h");
        else if (r==0.) return 0.;
        else if (r<0. || h<0.) throw SBError("Airy calculation (r||h)<0");
        return r*r*std::asin(h/r) -h*sqrt(r*r-h*h);
    }

    /* area inside intersection of 2 circles radii r & s, seperated by t*/
    double SBAiry::SBAiryImpl::circle_intersection(double r, double s, double t) const 
    {
        double h;
        if (r<0. || s<0.) throw SBError("Airy calculation negative radius");
        t = fabs(t);
        if (t>= r+s) return 0.;
        if (r<s) {
            double temp;
            temp = s;
            s = r;
            r = temp;
        }
        if (t<= r-s) return M_PI*s*s;

        /* in between we calculate half-height at intersection */
        h = 0.5*(r*r + s*s) - (std::pow(t,4.) + (r*r-s*s)*(r*r-s*s))/(4.*t*t);
        if (h<0.) {
            throw SBError("Airy calculation half-height invalid");
        }
        h = sqrt(h);

        if (t*t < r*r - s*s) 
            return M_PI*s*s - chord(s,h) + chord(r,h);
        else
            return chord(s,h) + chord(r,h);
    }

    /* area of two intersecting identical annuli */
    double SBAiry::SBAiryImpl::annuli_intersect(double r1, double r2, double t) const 
    {
        if (r1<r2) {
            double temp;
            temp = r2;
            r2 = r1;
            r1 = temp;
        }
        return circle_intersection(r1,r1,t)
            - 2. * circle_intersection(r1,r2,t)
            +  circle_intersection(r2,r2,t);
    }

    /* Beam pattern of annular aperture, in k space, which is just the
     * autocorrelation of two annuli.  Normalize to unity at k=0 for now */
    double SBAiry::SBAiryImpl::annuli_autocorrelation(const double k) const 
    {
        double k_scaled = k / (M_PI*_D);
        double norm = M_PI*(1. - _obscuration*_obscuration);
        return annuli_intersect(1.,_obscuration,k_scaled)/norm;
    }


    //
    // SBBox Class
    //

    double SBBox::SBBoxImpl::xValue(const Position<double>& p) const 
    {
        if (fabs(p.x) < 0.5*_xw && fabs(p.y) < 0.5*_yw) return _norm;
        else return 0.;  // do not use this function for fillXGrid()!
    }

    double SBBox::SBBoxImpl::sinc(const double u) const 
    {
        if (std::abs(u) < 1.e-3)
            return 1.-u*u/6.;
        else
            return std::sin(u)/u;
    }

    std::complex<double> SBBox::SBBoxImpl::kValue(const Position<double>& k) const
    {
        return _flux * sinc(0.5*k.x*_xw)*sinc(0.5*k.y*_yw);
    }

    // Set maxK to the value where the FT is down to maxk_threshold
    double SBBox::SBBoxImpl::maxK() const 
    { 
        return 2. / (sbp::maxk_threshold * std::min(_xw,_yw));
    }

    // The amount of flux missed in a circle of radius pi/stepk should miss at 
    // most alias_threshold of the flux.
    double SBBox::SBBoxImpl::stepK() const
    {
        // In this case max(xw,yw) encloses all the flux, so use that.
        return M_PI / std::max(_xw,_yw);
    }

    // Override fillXGrid so we can partially fill pixels at edge of box.
    void SBBox::SBBoxImpl::fillXGrid(XTable& xt) const 
    {
        int N = xt.getN();
        double dx = xt.getDx(); // pixel grid size

        // Pixel index where edge of box falls:
        int xedge = int( std::ceil(_xw / (2*dx) - 0.5) );
        int yedge = int( std::ceil(_yw / (2*dx) - 0.5) );
        // Fraction of edge pixel that is filled by box:
        double xfrac = _xw / (2*dx) - xedge + 0.5;
        assert(xfrac>0. && xfrac<=1.);
        double yfrac = _yw / (2*dx) - yedge + 0.5;
        assert(yfrac>0. && yfrac<=1.);
        if (xedge==0) xfrac = _xw/dx;
        if (yedge==0) yfrac = _yw/dx;

        double yfac;
        for (int iy = -N/2; iy < N/2; iy++) {
            if ( std::abs(iy) < yedge ) yfac = 0.;
            else if (std::abs(iy)==yedge) yfac = _norm*yfrac;
            else yfac = _norm;

            for (int ix = -N/2; ix < N/2; ix++) {
                if (yfac==0. || std::abs(ix)>xedge) xt.xSet(ix, iy ,0.);
                else if (std::abs(ix)==xedge) xt.xSet(ix, iy ,xfrac*yfac);
                else xt.xSet(ix,iy,yfac);
            }
        }
    }

    // Override x-domain writing so we can partially fill pixels at edge of box.
    template <typename T>
    double SBBox::SBBoxImpl::fillXImage(ImageView<T>& I, double dx) const 
    {
        // Pixel index where edge of box falls:
        int xedge = int( std::ceil(_xw / (2*dx) - 0.5) );
        int yedge = int( std::ceil(_yw / (2*dx) - 0.5) );
        // Fraction of edge pixel that is filled by box:
        double xfrac = _xw / (2*dx) - xedge + 0.5;
        assert(xfrac>0. && xfrac<=1.);
        double yfrac = _yw / (2*dx) - yedge + 0.5;
        assert(yfrac>0. && yfrac<=1.);
        if (xedge==0) xfrac = _xw/dx;
        if (yedge==0) yfrac = _yw/dx;

        double totalflux = 0.;
        double xfac;
        for (int i = I.getXMin(); i <= I.getXMax(); i++) {
            if ( std::abs(i) > xedge ) xfac = 0.;
            else if (std::abs(i)==xedge) xfac = _norm*xfrac;
            else xfac = _norm;

            for (int j = I.getYMin(); j <= I.getYMax(); j++) {
                if (xfac==0. || std::abs(j)>yedge) I(i,j)=T(0);
                else if (std::abs(j)==yedge) I(i,j)=xfac*yfrac;
                else I(i,j)=xfac;
                totalflux += I(i,j);
            }
        }
        I.setScale(dx);

        return totalflux * (dx*dx);
    }

    // Override fillKGrid for efficiency, since kValues are separable.
    void SBBox::SBBoxImpl::fillKGrid(KTable& kt) const 
    {
        int N = kt.getN();
        double dk = kt.getDk();

#if 0
        // The simple version, saved for reference
        for (int iy = -N/2; iy < N/2; iy++) {
            // Only need ix>=0 because it's Hermitian:
            for (int ix = 0; ix <= N/2; ix++) {
                Position<double> k(ix*dk,iy*dk);
                // The value returned by kValue(k)
                double kvalue = _flux * sinc(0.5*k.x*_xw) * sinc(0.5*k.y*_yw);
                kt.kSet(ix,iy,kvalue);
            }
        }
#else
        // A faster version that pulls out all the if statements and store the 
        // relevant sinc functions in two arrays, so we don't need to keep calling 
        // sinc on the same values over and over.

        kt.clearCache();
        std::vector<double> sinc_x(N/2+1);
        std::vector<double> sinc_y(N/2+1);
        if (_xw == _yw) { // Typical
            for (int i = 0; i <= N/2; i++) {
                sinc_x[i] = sinc(0.5 * i * dk * _xw);
                sinc_y[i] = sinc_x[i];
            }
        } else {
            for (int i = 0; i <= N/2; i++) {
                sinc_x[i] = sinc(0.5 * i * dk * _xw);
                sinc_y[i] = sinc(0.5 * i * dk * _yw);
            }
        }

        // Now do the unrolled version with kSet2
        for (int ix = 0; ix <= N/2; ix++) {
            kt.kSet2(ix,0, _flux * sinc_x[ix] * sinc_y[0]);
        }
        for (int iy = 1; iy < N/2; iy++) {
            for (int ix = 0; ix <= N/2; ix++) {
                double kval = _flux * sinc_x[ix] * sinc_y[iy];
                kt.kSet2(ix,iy,kval);
                kt.kSet2(ix,N-iy,kval);
            }
        }
        for (int ix = 0; ix <= N/2; ix++) {
            kt.kSet2(ix,N/2, _flux * sinc_x[ix] * sinc_y[N/2]);
        }
#endif
    }

    //
    // SBLaguerre Class
    //

    // ??? Have not really investigated these:
    double SBLaguerre::SBLaguerreImpl::maxK() const 
    {
        // Start with value for plain old Gaussian:
        double maxk = sqrt(-2.*std::log(sbp::maxk_threshold))/_sigma; 
        // Grow as sqrt of order
        if (_bvec.getOrder() > 1) maxk *= sqrt(double(_bvec.getOrder()));
        return maxk;
    }

    double SBLaguerre::SBLaguerreImpl::stepK() const 
    {
        // Start with value for plain old Gaussian:
        double R = std::max(4., sqrt(-2.*std::log(sbp::alias_threshold)));
        // Grow as sqrt of order
        if (_bvec.getOrder() > 1) R *= sqrt(double(_bvec.getOrder()));
        return M_PI / (R*_sigma);
    }

    double SBLaguerre::SBLaguerreImpl::xValue(const Position<double>& p) const 
    {
        LVector psi(_bvec.getOrder());
        psi.fillBasis(p.x/_sigma, p.y/_sigma, _sigma);
        double xval = _bvec.dot(psi);
        return xval;
    }

    std::complex<double> SBLaguerre::SBLaguerreImpl::kValue(const Position<double>& k) const 
    {
        int N=_bvec.getOrder();
        LVector psi(N);
        psi.fillBasis(k.x*_sigma, k.y*_sigma);  // Fourier[Psi_pq] is unitless
        // rotate kvalues of Psi with i^(p+q)
        // dotting b_pq with psi in k-space:
        double rr=0.;
        double ii=0.;
        {
            for (PQIndex pq(0,0); !pq.pastOrder(N); pq.nextDistinct()) {
                int j = pq.rIndex();
                double x = _bvec[j]*psi[j] + (pq.isReal() ? 0 : _bvec[j+1]*psi[j+1]);
                switch (pq.N() % 4) {
                  case 0: 
                       rr += x;
                       break;
                  case 1: 
                       ii -= x;
                       break;
                  case 2: 
                       rr -= x;
                       break;
                  case 3: 
                       ii += x;
                       break;
                }
            }  
        }
        // difference in Fourier convention with FFTW ???
        return std::complex<double>(2.*M_PI*rr, 2.*M_PI*ii);
    }

    double SBLaguerre::SBLaguerreImpl::getFlux() const 
    {
        double flux=0.;
        for (PQIndex pp(0,0); !pp.pastOrder(_bvec.getOrder()); pp.incN())
            flux += _bvec[pp].real();  // _bvec[pp] is real, but need type conv.
        return flux;
    }


    // SBSersic Class 
    // First need to define the static member that holds info on all the Sersic n's
    SBSersic::InfoBarn SBSersic::nmap;

    SBSersic::SBSersicImpl::SBSersicImpl(double n,  double re, double flux) :
        _n(n), _flux(flux), _re(re), _re_sq(_re*_re), _norm(_flux/_re_sq),
        _info(nmap.get(_n))
    {
        _ksq_max = _info->getKsqMax() * _re_sq;
    }

    double SBSersic::SBSersicImpl::xValue(const Position<double>& p) const
    {  return _norm * _info->xValue((p.x*p.x+p.y*p.y)/_re_sq); }

    std::complex<double> SBSersic::SBSersicImpl::kValue(const Position<double>& k) const
    { 
        double ksq = k.x*k.x + k.y*k.y;
        if (ksq > _ksq_max) 
            return 0.;
        else
            return _flux * _info->kValue(ksq * _re_sq);
    }

    double SBSersic::SBSersicImpl::maxK() const { return _info->maxK() / _re; }
    double SBSersic::SBSersicImpl::stepK() const { return _info->stepK() / _re; }

    double SBSersic::SersicInfo::xValue(double xsq) const 
    { return _norm * std::exp(-_b*std::pow(xsq,_inv2n)); }

    double SBSersic::SersicInfo::kValue(double ksq) const 
    {
        assert(ksq >= 0.);

        if (ksq>=_ksq_max)
            return 0.; // truncate the Fourier transform
        else if (ksq<_ksq_min)
            return 1. + ksq*(_kderiv2 + ksq*_kderiv4); // Use quartic approx at low k
        else {
            double lk=0.5*std::log(ksq); // Lookup table is logarithmic
            return _ft(lk);
        }
    }

    // Integrand class for the Hankel transform of Sersic
    class SersicIntegrand : public std::unary_function<double,double>
    {
    public:
        SersicIntegrand(double n, double b, double k):
            _invn(1./n), _b(b), _k(k) {}
        double operator()(double r) const 
        { return r*std::exp(-_b*std::pow(r, _invn))*j0(_k*r); }

    private:
        double _invn;
        double _b;
        double _k;
    };

    // Find what radius encloses (1-missing_flux_frac) of the total flux in a Sersic profile
    double SBSersic::SersicInfo::findMaxR(double missing_flux_frac, double gamma2n)
    { 
        // int(exp(-b r^1/n) r, r=R..inf) = x * int(exp(-b r^1/n) r, r=0..inf)
        //                                = x n b^-2n Gamma(2n)
        // Change variables: u = b r^1/n,
        // du = b/n r^(1-n)/n dr
        //    = b/n r^1/n dr/r
        //    = u/n dr/r
        // r dr = n du r^2 / u
        //      = n du (u/b)^2n / u
        // n b^-2n int(u^(2n-1) exp(-u), u=bR^1/n..inf) = x n b^-2n Gamma(2n)
        // Let z = b R^1/n
        //
        // int(u^(2n-1) exp(-u), u=z..inf) = x Gamma(2n)
        //
        // The lhs is an incomplete gamma function: Gamma(2n,z), which according to
        // Abramowitz & Stegun (6.5.32) has a high-z asymptotic form of:
        // Gamma(2n,z) ~= z^(2n-1) exp(-z) (1 + (2n-2)/z + (2n-2)(2n-3)/z^2 + ... )
        // ln(x Gamma(2n)) = (2n-1) ln(z) - z + 2(n-1)/z + 2(n-1)(n-2)/z^2
        // z = -ln(x Gamma(2n) + (2n-1) ln(z) + 2(n-1)/z + 2(n-1)(n-2)/z^2
        // Iterate this until converge.  Should be quick.
        dbg<<"Find maxR for missing_flux_frac = "<<missing_flux_frac<<std::endl;
        double z0 = -std::log(missing_flux_frac * gamma2n);
        // Successive approximation method:
        double z = 4.*(_n+1.);  // A decent starting guess for a range of n.
        double oldz = 0.;
        const int MAXIT = 15;
        dbg<<"Start with z = "<<z<<std::endl;
        for(int niter=0; niter < MAXIT; ++niter) {
            oldz = z;
            z = z0 + (2.*_n-1.) * std::log(z) + 2.*(_n-1.)/z + 2.*(_n-1.)*(_n-2.)/(z*z);
            dbg<<"z = "<<z<<", dz = "<<z-oldz<<std::endl;
            if (std::abs(z-oldz) < 0.01) break;
        }
        dbg<<"Converged at z = "<<z<<std::endl;
        double R=std::pow(z/_b, _n);
        dbg<<"R = (z/b)^n = "<<R<<std::endl;
        return R;
    }

    // Constructor to initialize Sersic constants and k lookup table
    SBSersic::SersicInfo::SersicInfo(double n) : _n(n), _inv2n(1./(2.*n)) 
    {
        // Going to constraint range of allowed n to those I have looked at
        if (_n<0.5 || _n>4.2) throw SBError("Requested Sersic index out of range");

        // Formula for b from Ciotti & Bertin (1999)
        _b = 2.*_n - (1./3.)
            + (4./405.)/_n
            + (46./25515.)/(_n*_n)
            + (131./1148175.)/(_n*_n*_n)
            - (2194697./30690717750.)/(_n*_n*_n*_n);

        double b2n = std::pow(_b,2.*_n);  // used frequently here
        double b4n = b2n*b2n;
        // The normalization factor to give unity flux integral:
        double gamma2n = tgamma(2.*_n);
        _norm = b2n / (2.*M_PI*_n*gamma2n);

        // The small-k expansion of the Hankel transform is (normalized to have flux=1):
        // 1 - Gamma(4n) / 4 b^2n Gamma(2n) + Gamma(6n) / 64 b^4n Gamma(2n)
        //   - Gamma(8n) / 2304 b^6n Gamma(2n)
        // The quadratic term of small-k expansion:
        _kderiv2 = -tgamma(4.*_n) / (4.*b2n*gamma2n) ; 
        // And a quartic term:
        _kderiv4 = tgamma(6.*_n) / (64.*b4n*gamma2n);

        dbg << "Building for n=" << _n << " b= " << _b << " norm= " << _norm << std::endl;
        dbg << "Deriv terms: " << _kderiv2 << " " << _kderiv4 << std::endl;

        // When is it safe to use low-k approximation?  
        // See when next term past quartic is at accuracy threshold
        double kderiv6 = tgamma(8*_n) / (2304.*b4n*b2n*gamma2n);
        dbg<<"kderiv6 = "<<kderiv6<<std::endl;
        double kmin = std::pow(sbp::kvalue_accuracy / kderiv6, 1./6.);
        dbg<<"kmin = "<<kmin<<std::endl;
        _ksq_min = kmin * kmin;

        // How far should nominal profile extend?
        // Estimate number of effective radii needed to enclose (1-alias_threshold) of flux
        double R = findMaxR(sbp::alias_threshold,gamma2n);
        // Go to at least 5 re
        if (R < 5) R = 5;
        dbg<<"R => "<<R<<std::endl;
        _stepK = M_PI / R;
        dbg<<"stepK = "<<_stepK<<std::endl;

        // Now start building the lookup table for FT of the profile.

        // Normalization for integral at k=0:
        double hankel_norm = _n*gamma2n/b2n;
        dbg<<"hankel_norm = "<<hankel_norm<<std::endl;

        // Along the way, find the last k that has a kValue > 1.e-3
        double maxlogk = 0.;
        // Keep going until at least 5 in a row have kvalues below kvalue_accuracy.
        int n_below_thresh = 0;

        double integ_maxR = findMaxR(sbp::kvalue_accuracy * hankel_norm,gamma2n);
        //double integ_maxR = integ::MOCK_INF;

        double dlogk = 0.1;
        // Don't go past k = 500
        for (double logk = std::log(kmin)-0.001; logk < std::log(500.); logk += dlogk) {
            SersicIntegrand I(_n, _b, std::exp(logk));
            double val = integ::int1d(
                I, 0., integ_maxR, sbp::integration_relerr, sbp::integration_abserr*hankel_norm);
            val /= hankel_norm;
            xdbg<<"logk = "<<logk<<", ft("<<exp(logk)<<") = "<<val<<std::endl;
            _ft.addEntry(logk,val);

            if (std::abs(val) > sbp::maxk_threshold) maxlogk = logk;

            if (std::abs(val) > sbp::kvalue_accuracy) n_below_thresh = 0;
            else ++n_below_thresh;
            if (n_below_thresh == 5) break;
        }
        _maxK = exp(maxlogk);
        xdbg<<"maxK with val >= "<<sbp::maxk_threshold<<" = "<<_maxK<<std::endl;
        _ksq_max = exp(_ft.argMax());

        // Next, set up the classes for photon shooting
        _radial.reset(new SersicRadialFunction(_n, _b));
        std::vector<double> range(2,0.);
        range[1] = R;
        _sampler.reset(new OneDimensionalDeviate( *_radial, range, true));
    }

    PhotonArray SBSersic::SersicInfo::shoot(int N, UniformDeviate& ud) const 
    {
        PhotonArray result = _sampler->shoot(N,ud);
        result.scaleFlux(_norm);
        return result;
    }

    class MoffatScaleRadiusFunc 
    {
    public:
        MoffatScaleRadiusFunc(double re, double rm, double beta) :
            _re(re), _rm(rm), _beta(beta) {}
        double operator()(double rd) const
        {
            double fre = 1.-std::pow(1.+(_re*_re)/(rd*rd), 1.-_beta);
            double frm = 1.-std::pow(1.+(_rm*_rm)/(rd*rd), 1.-_beta);
            xdbg<<"func("<<rd<<") = 2*"<<fre<<" - "<<frm<<" = "<<2.*fre-frm<<std::endl;
            return 2.*fre-frm;
        }
    private:
        double _re,_rm,_beta;
    };

    double MoffatCalculateScaleRadiusFromHLR(double re, double rm, double beta)
    {
        dbg<<"Start MoffatCalculateScaleRadiusFromHLR\n";
        // The basic equation that is relevant here is the flux of a Moffat profile
        // out to some radius.
        // flux(R) = int( (1+r^2/rd^2 )^(-beta) 2pi r dr, r=0..R )
        //         = (pi rd^2 / (beta-1)) (1 - (1+R^2/rd^2)^(1-beta) )
        // For now, we can ignore the first factor.  We call the second factor fluxfactor below,
        // or in this function f(R).
        // 
        // We are given two values of R for which we know that the ratio of their fluxes is 1/2:
        // f(re) = 0.5 * f(rm)
        //
        if (rm == 0.) {
            // If rm = infinity (which we actually indicate with rm=0), then we can solve for 
            // rd analytically:
            //
            // f(rm) = 1
            // f(re) = 0.5 = 1 - (1+re^2/rd^2)^(1-beta)
            // re^2/rd^2 = 0.5^(1/(1-beta)) - 1
            double rerd = sqrt( std::pow(0.5, 1./(1.-beta)) - 1.);
            dbg<<"rm = 0, so analytic.\n";
            xdbg<<"rd = re/rerd = "<<re<<" / "<<rerd<<" = "<<re/rerd<<std::endl;
            return re / rerd;
        } else {
            // If trunc < infinity, then the equations are slightly circular:
            // f(rm) = 1 - (1 + rm^2/rd^2)^(1-beta)
            // 2*f(re) = 2 - 2*(1 + re^2/rd^2)^(1-beta)
            // 2*(1+re^2/rd^2)^(1-beta) = 1 + (1+rm^2/rd^2)^(1-beta)
            // 
            // As rm decreases, rd increases.  
            // Eventually rd increases to infinity.  When does that happen:
            // Take the limit as rd->infinity in the above equation:
            // 2 + 2*(1-beta) re^2/rd^2) = 1 + 1 + (1-beta) rm^2/rd^2
            // 2 re^2 = rm^2
            // rm = sqrt(2) * re
            // So this is the limit for how low rm is allowed to be for a given re
            if (rm <= sqrt(2.) * re)
                throw SBError("Moffat truncation radius must be > sqrt(2) * half_light_radius.");

            dbg<<"rm != 0, so not analytic.\n";
            MoffatScaleRadiusFunc func(re,rm,beta);
            // For the lower bound of rd, we can use the untruncated value:
            double r1 = re / sqrt( std::pow(0.5, 1./(1.-beta)) - 1.);
            xdbg<<"r1 = "<<r1<<std::endl;
            // For the upper bound, we don't really have a good choice, so start with 2*r1
            // and we'll expand it if necessary.
            double r2 = 2. * r1;
            xdbg<<"r2 = "<<r2<<std::endl;
            Solve<MoffatScaleRadiusFunc> solver(func,r1,r2);
            solver.setMethod(Brent);
            solver.bracketUpper();
            xdbg<<"After bracket, range is "<<solver.getLowerBound()<<" .. "<<
                solver.getUpperBound()<<std::endl;
            double rd = solver.root();
            xdbg<<"Root is "<<rd<<std::endl;
            return rd;
        }
    }

    SBMoffat::SBMoffatImpl::SBMoffatImpl(double beta, double size, RadiusType rType,
                                         double trunc, double flux) : 
        _beta(beta), _flux(flux), _trunc(trunc), _ft(Table<double,double>::spline),
        _re(0.) // initially set to zero, may be updated by size or getHalfLightRadius()
    {
        xdbg<<"Start SBMoffat constructor: \n";
        xdbg<<"beta = "<<_beta<<"\n";
        xdbg<<"flux = "<<_flux<<"\n";
        xdbg<<"trunc = "<<_trunc<<"\n";

        if (_trunc == 0. && beta <= 1.) 
            throw SBError("Moffat profiles with beta <= 1 must be truncated.");

        // First, relation between FWHM and rD:
        double FWHMrD = 2.* sqrt(std::pow(2., 1./_beta)-1.);
        xdbg<<"FWHMrD = "<<FWHMrD<<"\n";

        // Set size of this instance according to type of size given in constructor:
        switch (rType) {
          case FWHM:
               _rD = size / FWHMrD;
               break;
          case HALF_LIGHT_RADIUS: 
               {
                   _re = size;
                   // This is a bit complicated, so break it out into its own function.
                   _rD = MoffatCalculateScaleRadiusFromHLR(_re,trunc,_beta);
               }
               break;
          case SCALE_RADIUS:
               _rD = size;
               break;
          default:
               throw SBError("Unknown SBMoffat::RadiusType");
        }

        double maxRrD;
        if (trunc > 0.) {
            maxRrD = trunc / _rD;  // note new usage of trunc in physical units requires _rD here
            xdbg<<"maxRrD = "<<maxRrD<<"\n";

            // Analytic integration of total flux:
            _fluxFactor = 1. - std::pow( 1+maxRrD*maxRrD, (1.-_beta));
        } else {
            _fluxFactor = 1.;

            // Set maxRrD to the radius where surface brightness is kvalue_accuracy
            // of center value.  (I know this isn't  a kvalue, but the same level 
            // is probably appropriate here.)
            // (1+R^2)^-beta = kvalue_accuracy
            // And ignore the 1+ part of (1+R^2), so
            maxRrD = std::pow(sbp::kvalue_accuracy,-1./(2.*_beta));
            xdbg<<"Not truncate.  Calculated maxRrD = "<<maxRrD<<"\n";
        }

        _FWHM = FWHMrD * _rD;
        _maxR = maxRrD * _rD;
        _maxR_sq = _maxR * _maxR;
        _rD_sq = _rD * _rD;
        _norm = _flux * (_beta-1.) / (M_PI * _fluxFactor * _rD_sq);

        dbg << "Moffat rD " << _rD << " fluxFactor " << _fluxFactor
            << " norm " << _norm << " maxRrD " << _maxR << std::endl;

        if (_beta == 1) pow_beta = &SBMoffat::pow_1;
        else if (_beta == 2) pow_beta = &SBMoffat::pow_2;
        else if (_beta == 3) pow_beta = &SBMoffat::pow_3;
        else if (_beta == 4) pow_beta = &SBMoffat::pow_4;
        else if (_beta == int(_beta)) pow_beta = &SBMoffat::pow_int;
        else pow_beta = &SBMoffat::pow_gen;

        setupFT();
    }

    double SBMoffat::SBMoffatImpl::getHalfLightRadius() const 
    {
        // Done here since _re depends on _fluxFactor and thus requires _rD in advance, so this 
        // needs to happen largely post setup. Doesn't seem efficient to ALWAYS calculate it above,
        // so we'll just calculate it once if requested and store it.
        if (_re == 0.) {
            _re = _rD * sqrt(std::pow(1.-0.5*_fluxFactor , 1./(1.-_beta)) - 1.);
        }
        return _re;
    }

    double SBMoffat::SBMoffatImpl::xValue(const Position<double>& p) const 
    {
        double rsq = p.x*p.x + p.y*p.y;
        if (rsq > _maxR_sq) return 0.;
        else return _norm / pow_beta(1.+rsq/_rD_sq, _beta);
    }

    std::complex<double> SBMoffat::SBMoffatImpl::kValue(const Position<double>& k) const 
    {
        double ksq = k.x*k.x + k.y*k.y;
        if (ksq > _ft.argMax()) return 0.;
        else return _ft(ksq);
    }

    // Set maxK to the value where the FT is down to maxk_threshold
    double SBMoffat::SBMoffatImpl::maxK() const 
    {
        // _maxK is determined during setupFT() as the last k value to have a  kValue > 1.e-3.
#if 1
        return _maxK;
#else
        // Old version from Gary:
        // Require at least 16 points across FWHM when drawing:
        return 16.*M_PI / _FWHM;
#endif
    }

    // The amount of flux missed in a circle of radius pi/stepk should miss at 
    // most alias_threshold of the flux.
    double SBMoffat::SBMoffatImpl::stepK() const
    {
        dbg<<"Find Moffat stepK\n";
        dbg<<"beta = "<<_beta<<std::endl;
#if 1
        // The fractional flux out to radius R is (if not truncated)
        // 1 - (1+R^2)^(1-beta)
        // So solve (1+R^2)^(1-beta) = alias_threshold
        if (_beta <= 1.1) {
            // Then flux never converges (or nearly so), so just use truncation radius
            return M_PI / _maxR;
        } else {
            // Ignore the 1 in (1+R^2), so approximately:
            double R = std::pow(sbp::alias_threshold, 0.5/(1.-_beta)) * _rD;
            dbg<<"R = "<<R<<std::endl;
            // If it is truncated at less than this, drop to that value.
            if (R > _maxR) R = _maxR;
            dbg<<"_maxR = "<<_maxR<<std::endl;
            dbg<<"R => "<<R<<std::endl;
            dbg<<"stepk = "<<(M_PI/R)<<std::endl;
            return M_PI / R;
        }
#else
        // Old version from Gary:
        // Make FFT's periodic at 4x truncation radius or 1.5x diam at alias_threshold,
        // whichever is smaller
        return 2.*M_PI / std::min(4.*_maxR, 
                                  3.*sqrt(std::pow(sbp::alias_threshold, -1./_beta)-1.)*_rD);
#endif
    }

    // Integrand class for the Hankel transform of Moffat
    class MoffatIntegrand : public std::unary_function<double,double>
    {
    public:
        MoffatIntegrand(double beta, double k, double (*pb)(double, double)) : 
            _beta(beta), _k(k), pow_beta(pb) {}
        double operator()(double r) const 
        { return r/pow_beta(1.+r*r, _beta)*j0(_k*r); }

    private:
        double _beta;
        double _k;
        double (*pow_beta)(double x, double beta);
    };

    void SBMoffat::SBMoffatImpl::setupFT()
    {
        if (_ft.size() > 0) return;

        // Do a Hankel transform and store the results in a lookup table.

        double nn = _norm * 2.*M_PI * _rD_sq;
        //double maxR = _fluxFactor == 1. ? integ::MOCK_INF : _maxR / _rD;
        double maxR = _maxR / _rD;

        // Along the way, find the last k that has a kValue > 1.e-3
        double maxK_val = sbp::maxk_threshold * _flux;
        dbg<<"Looking for maxK_val = "<<maxK_val<<std::endl;
        // Keep going until at least 5 in a row have kvalues below kvalue_accuracy.
        // (It's oscillatory, so want to make sure not to stop at a zero crossing.)
        double thresh = sbp::kvalue_accuracy * _flux;

        // These are dimensionless k values for doing the integral.
        double dk = 0.1;
        dbg<<"dk = "<<dk<<std::endl;
        int n_below_thresh = 0;
        // Don't go past k = 50
        for(double k=0.; k < 50; k += dk) {
            MoffatIntegrand I(_beta, k, pow_beta);
            double val = integ::int1d(
                I, 0., maxR, sbp::integration_relerr, sbp::integration_abserr);
            val *= nn;

            double kreal = k / _rD;
            xdbg<<"ft("<<kreal<<") = "<<val<<std::endl;
            _ft.addEntry( kreal*kreal, val );

            if (std::abs(val) > maxK_val) _maxK = kreal;

            if (std::abs(val) > thresh) n_below_thresh = 0;
            else ++n_below_thresh;
            if (n_below_thresh == 5) break;
        }
        dbg<<"maxK = "<<_maxK<<std::endl;
    }

    /*************************************************************
     * Photon-shooting routines
     *************************************************************/

    template <class T>
    void SBProfile::drawShoot(ImageView<T> img, double N, UniformDeviate& u) const 
    {
        const int maxN = 100000;

        // Clear image before adding photons, for consistency with draw() methods.
        img.fill(0.);  
        double origN = N;
        xdbg<<"origN = "<<origN<<std::endl;
        while (N > maxN) {
            xdbg<<"shoot "<<maxN<<std::endl;
            assert(_pimpl.get());
            PhotonArray pa = _pimpl->shoot(maxN, u);
            pa.scaleFlux(maxN / origN);
            pa.addTo(img);
            N -= maxN;
        }
        xdbg<<"shoot "<<N<<std::endl;
        assert(_pimpl.get());
        PhotonArray pa = _pimpl->shoot(int(N), u);
        pa.scaleFlux(N / origN);
        pa.addTo(img);
    }

    PhotonArray SBAdd::SBAddImpl::shoot(int N, UniformDeviate& u) const 
    {
        double totalAbsoluteFlux = getPositiveFlux() + getNegativeFlux();
        double fluxPerPhoton = totalAbsoluteFlux / N;

        // Initialize the output array
        PhotonArray result(0);
        result.reserve(N);

        double remainingAbsoluteFlux = totalAbsoluteFlux;
        int remainingN = N;

        // Get photons from each summand, using BinomialDeviate to
        // randomize distribution of photons among summands
        for (ConstIter pptr = _plist.begin(); pptr!= _plist.end(); ++pptr) {
            double thisAbsoluteFlux = pptr->getPositiveFlux() + pptr->getNegativeFlux();

            // How many photons to shoot from this summand?
            int thisN = remainingN;  // All of what's left, if this is the last summand...
            std::list<SBProfile>::const_iterator nextPtr = pptr;
            ++nextPtr;
            if (nextPtr!=_plist.end()) {
                // otherwise allocate a randomized fraction of the remaining photons to this summand:
                BinomialDeviate bd(u, remainingN, thisAbsoluteFlux/remainingAbsoluteFlux);
                thisN = bd();
            }
            if (thisN > 0) {
                PhotonArray thisPA = pptr->shoot(thisN, u);
                // Now rescale the photon fluxes so that they are each nominally fluxPerPhoton
                // whereas the shoot() routine would have made them each nominally 
                // thisAbsoluteFlux/thisN
                thisPA.scaleFlux(fluxPerPhoton*thisN/thisAbsoluteFlux);
                result.append(thisPA);
            }
            remainingN -= thisN;
            remainingAbsoluteFlux -= thisAbsoluteFlux;
            if (remainingN <=0) break;
            if (remainingAbsoluteFlux <= 0.) break;
        }

        return result;
    }

    PhotonArray SBConvolve::SBConvolveImpl::shoot(int N, UniformDeviate& u) const 
    {
        std::list<SBProfile>::const_iterator pptr = _plist.begin();
        if (pptr==_plist.end())
            throw SBError("Cannot shoot() for empty SBConvolve");
        PhotonArray result = pptr->shoot(N, u);
        // It is necessary to shuffle when convolving because we do
        // do not have a gaurantee that the convolvee's photons are
        // uncorrelated, e.g. they might both have their negative ones
        // at the end.
        for (++pptr; pptr != _plist.end(); ++pptr)
            result.convolveShuffle( pptr->shoot(N, u), u);
        return result;
    }

    PhotonArray SBDistort::SBDistortImpl::shoot(int N, UniformDeviate& u) const 
    {
        // Simple job here: just remap coords of each photon, then change flux
        // If there is overall magnification in the transform
        PhotonArray result = _adaptee.shoot(N,u);
        for (int i=0; i<result.size(); i++) {
            Position<double> xy = fwd(Position<double>(result.getX(i), result.getY(i))+_cen);
            result.setPhoton(i,xy.x, xy.y, result.getFlux(i)*_absdet);
        }
        return result;
    }

    PhotonArray SBGaussian::SBGaussianImpl::shoot(int N, UniformDeviate& u) const 
    {
        PhotonArray result(N);
        double fluxPerPhoton = _flux/N;
        for (int i=0; i<N; i++) {
            // First get a point uniformly distributed on unit circle
            double xu, yu, rsq;
            do {
                xu = 2.*u()-1.;
                yu = 2.*u()-1.;
                rsq = xu*xu+yu*yu;
            } while (rsq>=1. || rsq==0.);

            // Then map it to desired Gaussian with analytic transformation
            double factor = _sigma*sqrt( -2.*std::log(rsq)/rsq);
            result.setPhoton(i,factor*xu, factor*yu, fluxPerPhoton);
        }
        return result;
    }

    PhotonArray SBSersic::SBSersicImpl::shoot(int N, UniformDeviate& ud) const
    {
        // Get photons from the SersicInfo structure, rescale flux and size for this instance
        PhotonArray result = _info->shoot(N,ud);
        result.scaleFlux(_flux);
        result.scaleXY(_re);
        return result;
    }

    PhotonArray SBExponential::SBExponentialImpl::shoot(int N, UniformDeviate& u) const
    {
        // Accuracy to which to solve for (log of) cumulative flux distribution:
        const double Y_TOLERANCE=1.e-6;

        double fluxPerPhoton = getFlux() / N;
        PhotonArray result(N);
        // The cumulative distribution of flux is 1-(1+r)exp(-r).
        // Here is a way to solve for r by an initial guess followed
        // by Newton-Raphson iterations.  Probably not
        // the most efficient thing since there are logs in the iteration.
        for (int i=0; i<N; i++) {
            double y = u();
            if (y==0.) {
                // In case of infinite radius - just set to origin:
                result.setPhoton(i,0.,0.,fluxPerPhoton);
                continue;
            }
            // Initial guess
            y = -std::log(y);
            double r = y>2. ? y : sqrt(2.*y);
            double dy = y - r + std::log(1.+r);
            while ( std::abs(dy) > Y_TOLERANCE) {
                r = r + (1.+r)*dy/r;
                dy = y - r + std::log(1.+r);
            }
            // Draw another random for azimuthal angle (could use the unit-circle trick here...)
            double theta = 2.*M_PI*u();
            result.setPhoton(i,_r0*r*std::cos(theta), _r0*r*std::sin(theta), fluxPerPhoton);
        }
        return result;
    }

    PhotonArray SBAiry::SBAiryImpl::shoot(int N, UniformDeviate& u) const
    {
        // Use the OneDimensionalDeviate to sample from scale-free distribution
        checkSampler();
        PhotonArray pa=_sampler->shoot(N, u);
        // Then rescale for this flux & size
        pa.scaleFlux(_flux);
        pa.scaleXY(1./_D);
        return pa;
    }

    void SBAiry::SBAiryImpl::flushSampler() const 
    { _sampler.reset(); }

    void SBAiry::SBAiryImpl::checkSampler() const 
    {
        if (_sampler.get()) return;
        std::vector<double> ranges(1,0.);
        // Break Airy function into ranges that will not have >1 extremum:
        double xmin = (1.1 - 0.5*_obscuration);
        // Use Schroeder (10.1.18) limit of EE at large radius.
        // to stop sampler at radius with EE>(1-alias_threshold).
        // TODO: Is alias_threshold appropriate for photon shooting?  
        //       Should we introduce another parameter that might work similarly
        //       and try to be consistent across all profiles?
        //       Or maybe the same new xvalue_accuracy I proposed above.
        double maximumRadius = 2./(sbp::alias_threshold * M_PI*M_PI * (1-_obscuration));
        while (xmin < maximumRadius) {
            ranges.push_back(xmin);
            xmin += 0.5;
        }
        ranges.push_back(xmin);
        _sampler.reset(new OneDimensionalDeviate(_radial, ranges, true));
    }

    PhotonArray SBBox::SBBoxImpl::shoot(int N, UniformDeviate& u) const
    {
        PhotonArray result(N);
        for (int i=0; i<result.size(); i++)
            result.setPhoton(i, _xw*(u()-0.5), _yw*(u()-0.5), _flux/N);
        return result;
    }

    PhotonArray SBMoffat::SBMoffatImpl::shoot(int N, UniformDeviate& u) const
    {
        // Moffat has analytic inverse-cumulative-flux function.
        PhotonArray result(N);
        double fluxPerPhoton = _flux/N;
        for (int i=0; i<N; i++) {
            // First get a point uniformly distributed on unit circle
            double xu, yu, rsq;
            do {
                xu = 2.*u()-1.;
                yu = 2.*u()-1.;
                rsq = xu*xu+yu*yu;
            } while (rsq>=1. || rsq==0.);

            // Then map it to the Moffat flux distribution
            double newRsq = std::pow( 1.-rsq*_fluxFactor , 1./(1.-_beta)) - 1.;
            double rFactor = _rD*sqrt(newRsq / rsq);
            result.setPhoton(i,rFactor*xu, rFactor*yu, fluxPerPhoton);
        }
        return result;
    }

    // instantiate template functions for expected image types
    template double SBProfile::SBProfileImpl::doFillXImage2(ImageView<float>& img, double dx) const;
    template double SBProfile::SBProfileImpl::doFillXImage2(ImageView<double>& img, double dx) const;

    template void SBProfile::drawShoot(ImageView<float> image, double N, UniformDeviate& ud) const;
    template void SBProfile::drawShoot(ImageView<double> image, double N, UniformDeviate& ud) const;
    template void SBProfile::drawShoot(Image<float>& image, double N, UniformDeviate& ud) const;
    template void SBProfile::drawShoot(Image<double>& image, double N, UniformDeviate& ud) const;

    template double SBProfile::draw(Image<float>& img, double dx, int wmult) const;
    template double SBProfile::draw(Image<double>& img, double dx, int wmult) const;
    template double SBProfile::draw(ImageView<float>& img, double dx, int wmult) const;
    template double SBProfile::draw(ImageView<double>& img, double dx, int wmult) const;

    template double SBProfile::plainDraw(Image<float>& I, double dx, int wmult) const;
    template double SBProfile::plainDraw(Image<double>& I, double dx, int wmult) const;
    template double SBProfile::plainDraw(ImageView<float>& I, double dx, int wmult) const;
    template double SBProfile::plainDraw(ImageView<double>& I, double dx, int wmult) const;

    template double SBProfile::fourierDraw(Image<float>& I, double dx, int wmult) const;
    template double SBProfile::fourierDraw(Image<double>& I, double dx, int wmult) const;
    template double SBProfile::fourierDraw(ImageView<float>& I, double dx, int wmult) const;
    template double SBProfile::fourierDraw(ImageView<double>& I, double dx, int wmult) const;

    template void SBProfile::drawK(
        Image<float>& Re, Image<float>& Im, double dk, int wmult) const;
    template void SBProfile::drawK(
        Image<double>& Re, Image<double>& Im, double dk, int wmult) const;
    template void SBProfile::drawK(
        ImageView<float>& Re, ImageView<float>& Im, double dk, int wmult) const;
    template void SBProfile::drawK(
        ImageView<double>& Re, ImageView<double>& Im, double dk, int wmult) const;

    template void SBProfile::plainDrawK(
        Image<float>& Re, Image<float>& Im, double dk, int wmult) const;
    template void SBProfile::plainDrawK(
        Image<double>& Re, Image<double>& Im, double dk, int wmult) const;
    template void SBProfile::plainDrawK(
        ImageView<float>& Re, ImageView<float>& Im, double dk, int wmult) const;
    template void SBProfile::plainDrawK(
        ImageView<double>& Re, ImageView<double>& Im, double dk, int wmult) const;

    template void SBProfile::fourierDrawK(
        Image<float>& Re, Image<float>& Im, double dk, int wmult) const;
    template void SBProfile::fourierDrawK(
        Image<double>& Re, Image<double>& Im, double dk, int wmult) const;
    template void SBProfile::fourierDrawK(
        ImageView<float>& Re, ImageView<float>& Im, double dk, int wmult) const;
    template void SBProfile::fourierDrawK(
        ImageView<double>& Re, ImageView<double>& Im, double dk, int wmult) const;

}<|MERGE_RESOLUTION|>--- conflicted
+++ resolved
@@ -1095,13 +1095,8 @@
         splits.insert(splits.end(),_ysplits.begin(),_ysplits.end());
     }
 
-<<<<<<< HEAD
-    void SBDistort::SBDistortImpl::getYRange(double x, double& ymin, double& ymax,
-                                             std::vector<double>& splits) const
-=======
     void SBDistort::SBDistortImpl::getYRangeX(
         double x, double& ymin, double& ymax, std::vector<double>& splits) const
->>>>>>> 2cf55792
     {
         xxdbg<<"Distortion getYRangeX for x = "<<x<<std::endl;
         if (_adaptee.isAxisymmetric()) {
