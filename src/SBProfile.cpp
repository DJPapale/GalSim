//
// Functions for the Surface Brightness Profile Class
//

//#define DEBUGLOGGING

#include "SBProfile.h"
#include "integ/Int.h"
#include "TMV.h"
#include "Solve.h"
#include "integ/Int.h"

#ifdef DEBUGLOGGING
#include <fstream>
std::ostream* dbgout = new std::ofstream("debug.out");
int verbose_level = 2;
// There are three levels of verbosity which can be helpful when debugging,
// which are written as dbg, xdbg, xxdbg (all defined in Std.h).
// It's Mike's way to have debug statements in the code that are really easy to turn 
// on and off.
//
// If DEBUGLOGGING is #defined, then these write out to *dbgout, according to the value
// of verbose_level.
// dbg requires verbose_level >= 1
// xdbg requires verbose_level >= 2
// xxdbg requires verbose_level >= 3
//
// If DEBUGLOGGING is not defined, the all three becomes just `if (false) std::cerr`,
// so the compiler parses the statement fine, but trivially optimizes the code away,
// so there is no efficiency hit from leaving them in the code.
#endif

#include <numeric>

namespace galsim {

    // ????? Change treatement of aliased images to simply add in the aliased
    // FT components instead of doing a larger FT and then subsampling!
    // ??? Make a formula for asymptotic high-k SBSersic::kValue ??


    //
    // Virtual methods of Base Class "SBProfile"
    //

    void SBProfile::scaleFlux(double fluxRatio)
    { 
        SBTransform d(*this,1.,0.,0.,1.,Position<double>(0.,0.),fluxRatio); 
        _pimpl = d._pimpl;
    }

    void SBProfile::setFlux(double flux)
    { 
        SBTransform d(*this,1.,0.,0.,1.,Position<double>(0.,0.),flux/getFlux());
        _pimpl = d._pimpl;
    }

    void SBProfile::applyTransformation(const Ellipse& e)
    {
        SBTransform d(*this,e);
        _pimpl = d._pimpl;
    }

    void SBProfile::applyShear(double g1, double g2)
    {
        Shear s(g1, g2);
        Ellipse e(s);
        SBTransform d(*this,e);
        _pimpl = d._pimpl;
    }

    void SBProfile::applyShear(Shear s)
    {
        Ellipse e(s);
        SBTransform d(*this,e);
        _pimpl = d._pimpl;
    }

    void SBProfile::applyRotation(const Angle& theta)
    {
        SBTransform d(*this,
                    std::cos(theta.rad()),-std::sin(theta.rad()),
                    std::sin(theta.rad()),std::cos(theta.rad()));
        _pimpl = d._pimpl;
    }

    void SBProfile::applyShift(double dx, double dy)
    { 
        SBTransform d(*this,1.,0.,0.,1., Position<double>(dx,dy));
        _pimpl = d._pimpl;
    }

    //
    // Common methods of Base Class "SBProfile"
    //

    ImageView<float> SBProfile::draw(double dx, int wmult) const 
    {
        dbg<<"Start draw that returns ImageView"<<std::endl;
        Image<float> img;
        draw(img, dx, wmult);
        return img.view();
    }

    template <typename T>
    double SBProfile::draw(ImageView<T>& img, double dx, int wmult) const 
    {
        dbg<<"Start draw ImageView"<<std::endl;
        if (isAnalyticX())
            return plainDraw(img, dx, wmult);
        else
            return fourierDraw(img, dx, wmult);
    }

    template <typename T>
    double SBProfile::draw(Image<T>& img, double dx, int wmult) const 
    {
        dbg<<"Start draw Image"<<std::endl;
        if (isAnalyticX())
            return plainDraw(img, dx, wmult);
        else
            return fourierDraw(img, dx, wmult);
    }

    // First is a simple case wherein we have a formula for x values:
    template <typename T>
    double SBProfile::plainDraw(ImageView<T>& I, double dx, int wmult) const 
    {
        dbg<<"Start plainDraw ImageView"<<std::endl;
        // Determine desired dx:
        dbg<<"maxK = "<<maxK()<<std::endl;
        if (dx<=0.) dx = M_PI / maxK();
        dbg<<"dx = "<<dx<<std::endl;
        // recenter an existing image, to be consistent with fourierDraw:
        int xSize = I.getXMax()-I.getXMin()+1, ySize = I.getYMax()-I.getYMin()+1;
        dbg<<"xSize = "<<xSize<<std::endl;
        I.setOrigin(-xSize/2, -ySize/2);

        assert(_pimpl.get());
        return _pimpl->fillXImage(I, dx);
    }

    template <typename T>
    double SBProfile::plainDraw(Image<T>& I, double dx, int wmult) const 
    {
        dbg<<"Start plainDraw Image"<<std::endl;
        // Determine desired dx:
        dbg<<"maxK = "<<maxK()<<std::endl;
        if (dx<=0.) dx = M_PI / maxK();
        dbg<<"dx = "<<dx<<std::endl;
        if (!I.getBounds().isDefined()) {
            if (wmult<1) throw SBError("Requested wmult<1 in plainDraw()");
            // Need to choose an image size
            int N = int(std::ceil(2*M_PI/(dx*stepK())));
            dbg<<"N = "<<N<<std::endl;

            // Round up to an even value
            N = 2*( (N+1)/2);
            N *= wmult; // make even bigger if desired
            dbg<<"N => "<<N<<std::endl;
            Bounds<int> imgsize(-N/2, N/2-1, -N/2, N/2-1);
            dbg<<"imgsize => "<<imgsize<<std::endl;
            I.resize(imgsize);
        } else {
            // recenter an existing image, to be consistent with fourierDraw:
            int xSize = I.getXMax()-I.getXMin()+1, ySize = I.getYMax()-I.getYMin()+1;
            dbg<<"xSize = "<<xSize<<std::endl;
            I.setOrigin(-xSize/2, -ySize/2);
        }

        ImageView<T> Iv = I.view();
        assert(_pimpl.get());
        double ret = _pimpl->fillXImage(Iv, dx);
        I.setScale(Iv.getScale());
        dbg<<"scale => "<<I.getScale()<<std::endl;
        return ret;
    }

    template <typename T>
    double SBProfile::SBProfileImpl::doFillXImage2(ImageView<T>& I, double dx) const 
    {
        xdbg<<"Start doFillXImage2"<<std::endl;
        double totalflux=0;
        for (int y = I.getYMin(); y <= I.getYMax(); y++) {
            int x = I.getXMin(); 
            typedef typename Image<T>::iterator ImIter;
            ImIter ee=I.rowEnd(y);
            for (ImIter it=I.rowBegin(y); it!=ee; ++it, ++x) {
                Position<double> p(x*dx,y*dx); // since x,y are pixel indices
                *it = xValue(p);
                totalflux += *it;
            } 
        }
        I.setScale(dx);
        xdbg<<"scale => "<<I.getScale()<<std::endl;
        return totalflux * (dx*dx);
    }

    // Now the more complex case: real space via FT from k space.
    // Will enforce image size is power of 2 or 3x2^n.
    // Aliasing will be handled by folding the k values before transforming
    // And enforce no image folding
    template <typename T>
    double SBProfile::fourierDraw(ImageView<T>& I, double dx, int wmult) const 
    {
        Bounds<int> imgBounds; // Bounds for output image
        if (wmult<1) throw SBError("Requested wmult<1 in fourierDraw()");
        // First choose desired dx if we were not given one:
        if (dx<=0.) {
            // Choose for ourselves:
            dx = M_PI / maxK();
        }

        dbg << " maxK() " << maxK() << " dx " << dx << std::endl;

        // Now decide how big the FT must be to avoid folding:
        double xRange = 2*M_PI*wmult / stepK();
        // Some slop to keep from getting extra pixels due to roundoff errors in calculations.
        int Nnofold = int(std::ceil(xRange / dx -0.0001));
        dbg << " stepK() " << stepK() << " Nnofold " << Nnofold << std::endl;

        // W must make something big enough to cover the target image size:
        int xSize, ySize;
        xSize = I.getXMax()-I.getXMin()+1;
        ySize = I.getYMax()-I.getYMin()+1;
        if (xSize  > Nnofold) Nnofold = xSize;
        if (ySize  > Nnofold) Nnofold = ySize;
        xRange = Nnofold * dx;

        // Round up to a good size for making FFTs:
        int NFT = goodFFTSize(Nnofold);
        NFT = std::max(NFT,sbp::minimum_fft_size);
        dbg << " After adjustments: Nnofold " << Nnofold << " NFT " << NFT << std::endl;
        if (NFT > sbp::maximum_fft_size)
            FormatAndThrow<SBError>() << 
                "fourierDraw() requires an FFT that is too large, " << NFT;

        // Move the output image to be centered near zero
        I.setOrigin(-xSize/2, -ySize/2);
        double dk = 2.*M_PI/(NFT*dx);
        dbg << 
            " After adjustments: dx " << dx << " dk " << dk << 
            " maxK " << dk*NFT/2 << std::endl;
        assert(dk <= stepK());
        boost::shared_ptr<XTable> xtmp;
        if (NFT*dk/2 > maxK()) {
            dbg<<"NFT*dk/2 = "<<NFT*dk/2<<" > maxK() = "<<maxK()<<std::endl;
            dbg<<"Use NFT = "<<NFT<<std::endl;
            // No aliasing: build KTable and transform
            KTable kt(NFT,dk);
            assert(_pimpl.get());
            _pimpl->fillKGrid(kt); 
            xtmp = kt.transform();
        } else {
            dbg<<"NFT*dk/2 = "<<NFT*dk/2<<" <= maxK() = "<<maxK()<<std::endl;
            // There will be aliasing.  Construct a KTable out to maxK() and
            // then wrap it
            int Nk = int(std::ceil(maxK()/dk)) * 2;
            dbg<<"Use Nk = "<<Nk<<std::endl;
            KTable kt(Nk, dk);
            assert(_pimpl.get());
            _pimpl->fillKGrid(kt);
            xtmp = kt.wrap(NFT)->transform();
        }
        int Nxt = xtmp->getN();
        dbg<<"Nxt = "<<Nxt<<std::endl;
        Bounds<int> xb(-Nxt/2, Nxt/2-1, -Nxt/2, Nxt/2-1);
        if (I.getYMin() < xb.getYMin()
            || I.getYMax() > xb.getYMax()
            || I.getXMin() < xb.getXMin()
            || I.getXMax() > xb.getXMax()) {
            dbg << "Bounds error!! target image bounds " << I.getBounds()
                << " and FFT range " << xb << std::endl;
            throw SBError("fourierDraw() FT bounds do not cover target image");
        }
        double sum=0.;
        for (int y = I.getYMin(); y <= I.getYMax(); y++)
            for (int x = I.getXMin(); x <= I.getXMax(); x++) {
                I(x,y) = xtmp->xval(x,y);
                sum += I(x,y);
            }

        I.setScale(dx);

        return sum*dx*dx;;
    }

    // TODO: I'd like to try to separate out the resize operation.  
    // Then this function can just take an ImageView<T>& argument, not also an Image<T>.
    // Similar to what plainDraw does by passing the bulk of the work to fillXImage.
    // In fact, if we could have a single resizer, than that could be called from draw()
    // and both plainDraw and fourierDraw could drop to only having the ImageView argument.
    template <typename T>
    double SBProfile::fourierDraw(Image<T>& I, double dx, int wmult) const 
    {
        Bounds<int> imgBounds; // Bounds for output image
        bool sizeIsFree = !I.getBounds().isDefined();
        if (wmult<1) throw SBError("Requested wmult<1 in fourierDraw()");
        // First choose desired dx if we were not given one:
        if (dx<=0.) {
            // Choose for ourselves:
            dx = M_PI / maxK();
        }

        dbg << " maxK() " << maxK() << " dx " << dx << std::endl;

        // Now decide how big the FT must be to avoid folding:
        double xRange = 2*M_PI*wmult / stepK();
        // Some slop to keep from getting extra pixels due to roundoff errors in calculations.
        int Nnofold = int(std::ceil(xRange / dx -0.0001));
        dbg << " stepK() " << stepK() << " Nnofold " << Nnofold << std::endl;

        // And if there is a target image size, we must make something big enough to cover
        // the target image size:
        if (!sizeIsFree) {
            int xSize, ySize;
            xSize = I.getXMax()-I.getXMin()+1;
            ySize = I.getYMax()-I.getYMin()+1;
            if (xSize  > Nnofold) Nnofold = xSize;
            if (ySize  > Nnofold) Nnofold = ySize;
            xRange = Nnofold * dx;
        }

        // Round up to a good size for making FFTs:
        int NFT = goodFFTSize(Nnofold);
        NFT = std::max(NFT,sbp::minimum_fft_size);
        dbg << " After adjustments: Nnofold " << Nnofold << " NFT " << NFT << std::endl;
        if (NFT > sbp::maximum_fft_size)
            FormatAndThrow<SBError>() << 
                "fourierDraw() requires an FFT that is too large, " << NFT;

        // If we are free to set up output image, make it size of FFT
        if (sizeIsFree) {
            int Nimg = NFT;
            // Reduce to make even
            Nimg = 2*(Nimg/2);
            imgBounds = Bounds<int>(-Nimg/2, Nimg/2-1, -Nimg/2, Nimg/2-1);
            I.resize(imgBounds);
        } else {
            // Going to move the output image to be centered near zero
            int xSize, ySize;
            xSize = I.getXMax()-I.getXMin()+1;
            ySize = I.getYMax()-I.getYMin()+1;
            I.setOrigin(-xSize/2, -ySize/2);
        }
        double dk = 2.*M_PI/(NFT*dx);
        dbg << 
            " After adjustments: dx " << dx << " dk " << dk << 
            " maxK " << dk*NFT/2 << std::endl;
        assert(dk <= stepK());
        boost::shared_ptr<XTable> xtmp;
        if (NFT*dk/2 > maxK()) {
            dbg<<"NFT*dk/2 = "<<NFT*dk/2<<" > maxK() = "<<maxK()<<std::endl;
            dbg<<"Use NFT = "<<NFT<<std::endl;
            // No aliasing: build KTable and transform
            KTable kt(NFT,dk);
            assert(_pimpl.get());
            _pimpl->fillKGrid(kt); 
            xtmp = kt.transform();
        } else {
            dbg<<"NFT*dk/2 = "<<NFT*dk/2<<" <= maxK() = "<<maxK()<<std::endl;
            // There will be aliasing.  Construct a KTable out to maxK() and
            // then wrap it
            int Nk = int(std::ceil(maxK()/dk)) * 2;
            dbg<<"Use Nk = "<<Nk<<std::endl;
            KTable kt(Nk, dk);
            assert(_pimpl.get());
            _pimpl->fillKGrid(kt);
            xtmp = kt.wrap(NFT)->transform();
        }
        int Nxt = xtmp->getN();
        dbg<<"Nxt = "<<Nxt<<std::endl;
        Bounds<int> xb(-Nxt/2, Nxt/2-1, -Nxt/2, Nxt/2-1);
        if (I.getYMin() < xb.getYMin()
            || I.getYMax() > xb.getYMax()
            || I.getXMin() < xb.getXMin()
            || I.getXMax() > xb.getXMax()) {
            dbg << "Bounds error!! target image bounds " << I.getBounds()
                << " and FFT range " << xb << std::endl;
            throw SBError("fourierDraw() FT bounds do not cover target image");
        }
        double sum=0.;
        for (int y = I.getYMin(); y <= I.getYMax(); y++)
            for (int x = I.getXMin(); x <= I.getXMax(); x++) {
                I(x,y) = xtmp->xval(x,y);
                sum += I(x,y);
            }

        I.setScale(dx);

        return sum*dx*dx;;
    }

    template <typename T>
    void SBProfile::drawK(ImageView<T>& Re, ImageView<T>& Im, double dk, int wmult) const 
    {
        if (isAnalyticK()) 
            plainDrawK(Re, Im, dk, wmult);   // calculate in k space
        else               
            fourierDrawK(Re, Im, dk, wmult); // calculate via FT from real space
    }

    template <typename T>
    void SBProfile::drawK(Image<T>& Re, Image<T>& Im, double dk, int wmult) const 
    {
        if (isAnalyticK()) 
            plainDrawK(Re, Im, dk, wmult);   // calculate in k space
        else               
            fourierDrawK(Re, Im, dk, wmult); // calculate via FT from real space
    }

    template <typename T>
    void SBProfile::plainDrawK(ImageView<T>& Re, ImageView<T>& Im, double dk, int wmult) const 
    {
        // Make sure input images match or are both null
        assert(Re.getBounds() == Im.getBounds());
        if (dk<=0.) dk = stepK();

        // recenter an existing image, to be consistent with fourierDrawK:
        int xSize = Re.getXMax()-Re.getXMin()+1, ySize = Re.getYMax()-Re.getYMin()+1;
        Re.setOrigin(-xSize/2, -ySize/2);
        Im.setOrigin(-xSize/2, -ySize/2);

        // ??? Make this into a virtual function to allow pipelining?
        for (int y = Re.getYMin(); y <= Re.getYMax(); y++) {
            int x = Re.getXMin(); 
            typedef typename ImageView<T>::iterator ImIter;
            ImIter ee=Re.rowEnd(y);
            for (ImIter it=Re.rowBegin(y), it2=Im.rowBegin(y); it!=ee; ++it, ++it2, ++x) {
                Position<double> p(x*dk,y*dk); // since x,y are pixel indicies
                std::complex<double> c = this->kValue(p);  
                *it = c.real(); 
                *it2 = c.imag(); 
            } 
        }

        Re.setScale(dk);
        Im.setScale(dk);
    }

    template <typename T>
    void SBProfile::plainDrawK(Image<T>& Re, Image<T>& Im, double dk, int wmult) const 
    {
        // Make sure input images match or are both null
        assert(!(Re.getBounds().isDefined() || Im.getBounds().isDefined()) 
               || (Re.getBounds() == Im.getBounds()));
        if (dk<=0.) dk = stepK();

        if (!Re.getBounds().isDefined()) {
            if (wmult<1) throw SBError("Requested wmult<1 in plainDrawK()");
            // Need to choose an image size
            int N = int(std::ceil(2.*maxK()*wmult / dk));
            // Round up to an even value
            N = 2*( (N+1)/2);

            Bounds<int> imgsize(-N/2, N/2-1, -N/2, N/2-1);
            Re.resize(imgsize);
            Im.resize(imgsize);
        } else {
            // recenter an existing image, to be consistent with fourierDrawK:
            int xSize = Re.getXMax()-Re.getXMin()+1, ySize = Re.getYMax()-Re.getYMin()+1;
            Re.setOrigin(-xSize/2, -ySize/2);
            Im.setOrigin(-xSize/2, -ySize/2);
        }

        // ??? Make this into a virtual function to allow pipelining?
        for (int y = Re.getYMin(); y <= Re.getYMax(); y++) {
            int x = Re.getXMin(); 
            typedef typename ImageView<T>::iterator ImIter;
            ImIter ee=Re.rowEnd(y);
            for (ImIter it=Re.rowBegin(y), it2=Im.rowBegin(y); it!=ee; ++it, ++it2, ++x) {
                Position<double> p(x*dk,y*dk); // since x,y are pixel indicies
                std::complex<double> c = this->kValue(p);  
                *it = c.real(); 
                *it2 = c.imag(); 
            } 
        }

        Re.setScale(dk);
        Im.setScale(dk);
    }

    // Build K domain by transform from X domain.  This is likely
    // to be a rare event but what the heck.  Enforce no "aliasing"
    // by oversampling and extending x domain if needed.  Force
    // power of 2 for transform

    template <typename T>
    void SBProfile::fourierDrawK(ImageView<T>& Re, ImageView<T>& Im, double dk, int wmult) const 
    {
        assert(Re.getBounds() == Im.getBounds());

        int oversamp =1; // oversampling factor
        Bounds<int> imgBounds; // Bounds for output image
        if (wmult<1) throw SBError("Requested wmult<1 in fourierDrawK()");
        // First choose desired dx
        if (dk<=0.) {
            // Choose for ourselves:
            dk = stepK();
        } else {
            // We have a value we must produce.  Do we need to oversample in k
            // to avoid folding from real space?
            // Note a little room for numerical slop before triggering oversampling:
            oversamp = int( std::ceil(dk/stepK() - 0.0001));
        }

        // Now decide how big the FT must be to avoid folding
        double kRange = 2*maxK()*wmult;
        // Some slop to keep from getting extra pixels due to roundoff errors in calculations.
        int Nnofold = int(std::ceil(oversamp*kRange / dk -0.0001));

        // And if there is a target image size, we must make something big enough to cover
        // the target image size:
        int xSize, ySize;
        xSize = Re.getXMax()-Re.getXMin()+1;
        ySize = Re.getYMax()-Re.getYMin()+1;
        if (xSize * oversamp > Nnofold) Nnofold = xSize*oversamp;
        if (ySize * oversamp > Nnofold) Nnofold = ySize*oversamp;
        kRange = Nnofold * dk / oversamp;

        // Round up to a power of 2 to get required FFT size
        int NFT = sbp::minimum_fft_size;
        while (NFT < Nnofold && NFT<= sbp::maximum_fft_size) NFT *= 2;
        if (NFT > sbp::maximum_fft_size)
            throw SBError("fourierDrawK() requires an FFT that is too large");

        // Move the output image to be centered near zero
        Re.setOrigin(-xSize/2, -ySize/2);
        Im.setOrigin(-xSize/2, -ySize/2);

        double dx = 2.*M_PI*oversamp/(NFT*dk);
        XTable xt(NFT,dx);
        assert(_pimpl.get());
        _pimpl->fillXGrid(xt);
        boost::shared_ptr<KTable> ktmp = xt.transform();

        int Nkt = ktmp->getN();
        Bounds<int> kb(-Nkt/2, Nkt/2-1, -Nkt/2, Nkt/2-1);
        if (Re.getYMin() < kb.getYMin()
            || Re.getYMax()*oversamp > kb.getYMax()
            || Re.getXMin()*oversamp < kb.getXMin()
            || Re.getXMax()*oversamp > kb.getXMax()) {
            dbg << "Bounds error!! oversamp is " << oversamp
                << " target image bounds " << Re.getBounds()
                << " and FFT range " << kb << std::endl;
            throw SBError("fourierDrawK() FT bounds do not cover target image");
        }

        for (int y = Re.getYMin(); y <= Re.getYMax(); y++)
            for (int x = Re.getXMin(); x <= Re.getXMax(); x++) {
                Re(x,y) = ktmp->kval(x*oversamp,y*oversamp).real();
                Im(x,y) = ktmp->kval(x*oversamp,y*oversamp).imag();
            }

        Re.setScale(dk);
        Im.setScale(dk);
    }

    template <typename T>
    void SBProfile::fourierDrawK(Image<T>& Re, Image<T>& Im, double dk, int wmult) const 
    {
        assert(!(Re.getBounds().isDefined() || Im.getBounds().isDefined()) 
               || (Re.getBounds() == Im.getBounds()));

        int oversamp =1; // oversampling factor
        Bounds<int> imgBounds; // Bounds for output image
        bool sizeIsFree = !Re.getBounds().isDefined();
        if (wmult<1) throw SBError("Requested wmult<1 in fourierDrawK()");
        bool canReduceDk=true;
        // First choose desired dx
        if (dk<=0.) {
            // Choose for ourselves:
            dk = stepK();
            canReduceDk = true;
        } else {
            // We have a value we must produce.  Do we need to oversample in k
            // to avoid folding from real space?
            // Note a little room for numerical slop before triggering oversampling:
            oversamp = int( std::ceil(dk/stepK() - 0.0001));
            canReduceDk = false; // Force output image to input dx.
        }

        // Now decide how big the FT must be to avoid folding
        double kRange = 2*maxK()*wmult;
        // Some slop to keep from getting extra pixels due to roundoff errors in calculations.
        int Nnofold = int(std::ceil(oversamp*kRange / dk -0.0001));

        // And if there is a target image size, we must make something big enough to cover
        // the target image size:
        if (!sizeIsFree) {
            int xSize, ySize;
            xSize = Re.getXMax()-Re.getXMin()+1;
            ySize = Re.getYMax()-Re.getYMin()+1;
            if (xSize * oversamp > Nnofold) Nnofold = xSize*oversamp;
            if (ySize * oversamp > Nnofold) Nnofold = ySize*oversamp;
            kRange = Nnofold * dk / oversamp;
            // If the input image *size* was specified but not the input *dk*, then
            // we will hold dk at the Nyquist scale:
            canReduceDk = false;
        }

        // Round up to a power of 2 to get required FFT size
        int NFT = sbp::minimum_fft_size;
        while (NFT < Nnofold && NFT<= sbp::maximum_fft_size) NFT *= 2;
        if (NFT > sbp::maximum_fft_size)
            throw SBError("fourierDrawK() requires an FFT that is too large");

        // If we are free to set up output image, make it size of FFT less oversampling
        if (sizeIsFree) {
            int Nimg = NFT / oversamp;
            // Reduce to make even
            Nimg = 2*(Nimg/2);
            imgBounds = Bounds<int>(-Nimg/2, Nimg/2-1, -Nimg/2, Nimg/2-1);
            Re.resize(imgBounds);
            Im.resize(imgBounds);
            // Reduce dk if 2^N made left room to do so.
            if (canReduceDk) {
                dk = kRange / Nimg; 
            }
        } else {
            // Going to move the output image to be centered near zero
            int xSize, ySize;
            xSize = Re.getXMax()-Re.getXMin()+1;
            ySize = Re.getYMax()-Re.getYMin()+1;
            Re.setOrigin(-xSize/2, -ySize/2);
            Im.setOrigin(-xSize/2, -ySize/2);
        }

        double dx = 2.*M_PI*oversamp/(NFT*dk);
        XTable xt(NFT,dx);
        assert(_pimpl.get());
        _pimpl->fillXGrid(xt);
        boost::shared_ptr<KTable> ktmp = xt.transform();

        int Nkt = ktmp->getN();
        Bounds<int> kb(-Nkt/2, Nkt/2-1, -Nkt/2, Nkt/2-1);
        if (Re.getYMin() < kb.getYMin()
            || Re.getYMax()*oversamp > kb.getYMax()
            || Re.getXMin()*oversamp < kb.getXMin()
            || Re.getXMax()*oversamp > kb.getXMax()) {
            dbg << "Bounds error!! oversamp is " << oversamp
                << " target image bounds " << Re.getBounds()
                << " and FFT range " << kb << std::endl;
            throw SBError("fourierDrawK() FT bounds do not cover target image");
        }

        for (int y = Re.getYMin(); y <= Re.getYMax(); y++)
            for (int x = Re.getXMin(); x <= Re.getXMax(); x++) {
                Re(x,y) = ktmp->kval(x*oversamp,y*oversamp).real();
                Im(x,y) = ktmp->kval(x*oversamp,y*oversamp).imag();
            }

        Re.setScale(dk);
        Im.setScale(dk);
    }

    void SBProfile::SBProfileImpl::fillXGrid(XTable& xt) const 
    {
        int N = xt.getN();
        double dx = xt.getDx();
        for (int iy = -N/2; iy < N/2; iy++) {
            double y = iy*dx;
            for (int ix = -N/2; ix < N/2; ix++) {
                Position<double> x(ix*dx,y);
                xt.xSet(ix,iy,xValue(x));
            }
        }
    }

    void SBProfile::SBProfileImpl::fillKGrid(KTable& kt) const 
    {
        int N = kt.getN();
        double dk = kt.getDk();
#if 0
        // The simple version, saved for reference
        for (int iy = -N/2; iy < N/2; iy++) {
            // Only need ix>=0 because it's Hermitian:
            for (int ix = 0; ix <= N/2; ix++) {
                Position<double> k(ix*dk,iy*dk);
                kt.kSet(ix,iy,kValue(k));
            }
        }
#else
        // A faster version that pulls out all the if statements
        kt.clearCache();
        // First iy=0
        Position<double> k1(0.,0.);
        for (int ix = 0; ix <= N/2; ix++, k1.x += dk) kt.kSet2(ix,0,kValue(k1));

        // Then iy = 1..N/2-1
        k1.y = dk;
        Position<double> k2(0.,-dk);
        for (int iy = 1; iy < N/2; iy++, k1.y += dk, k2.y -= dk) {
            k1.x = k2.x = 0.;
            for (int ix = 0; ix <= N/2; ix++, k1.x += dk, k2.x += dk) {
                kt.kSet2(ix,iy,kValue(k1));
                kt.kSet2(ix,N-iy,kValue(k2));
            }
        }

        // Finally, iy = N/2
        k1.x = 0.;
        for (int ix = 0; ix <= N/2; ix++, k1.x += dk) kt.kSet2(ix,N/2,kValue(k1));
#endif
    }

    //
    // Methods for Derived Classes
    //

    void SBAdd::SBAddImpl::add(const SBProfile& rhs)
    {
        xdbg<<"Start SBAdd::add.  Adding item # "<<_plist.size()+1<<std::endl;
        // Add new summand(s) to the _plist:
        assert(SBProfile::GetImpl(rhs));
        const SBAddImpl *sba = dynamic_cast<const SBAddImpl*>(SBProfile::GetImpl(rhs));
        if (sba) {
            // If rhs is an SBAdd, copy its full list here
            _plist.insert(_plist.end(),sba->_plist.begin(),sba->_plist.end());
        } else {
            _plist.push_back(rhs);
        }
    }

    void SBAdd::SBAddImpl::initialize() 
    {
        _sumflux = _sumfx = _sumfy = 0.;
        _maxMaxK = _minStepK = 0.;
        _allAxisymmetric = _allAnalyticX = _allAnalyticK = true;
        _anyHardEdges = false;

        // Accumulate properties of all summands
        for(ConstIter it=_plist.begin(); it!=_plist.end(); ++it) {
            xdbg<<"SBAdd component has maxK, stepK = "<<
                it->maxK()<<" , "<<it->stepK()<<std::endl;
            _sumflux += it->getFlux();
            _sumfx += it->getFlux() * it->centroid().x;
            _sumfy += it->getFlux() * it->centroid().x;
            if ( it->maxK() > _maxMaxK) 
                _maxMaxK = it->maxK();
            if ( _minStepK<=0. || (it->stepK() < _minStepK) ) 
                _minStepK = it->stepK();
            _allAxisymmetric = _allAxisymmetric && it->isAxisymmetric();
            _anyHardEdges = _anyHardEdges || it->hasHardEdges();
            _allAnalyticX = _allAnalyticX && it->isAnalyticX();
            _allAnalyticK = _allAnalyticK && it->isAnalyticK();
        }
        xdbg<<"Net maxK, stepK = "<<_maxMaxK<<" , "<<_minStepK<<std::endl;
    }

    double SBAdd::SBAddImpl::xValue(const Position<double>& p) const 
    {
        ConstIter pptr = _plist.begin();
        assert(pptr != _plist.end());
        double xv = pptr->xValue(p);
        for (++pptr; pptr != _plist.end(); ++pptr)
            xv += pptr->xValue(p);
        return xv;
    } 

    std::complex<double> SBAdd::SBAddImpl::kValue(const Position<double>& k) const 
    {
        ConstIter pptr = _plist.begin();
        assert(pptr != _plist.end());
        std::complex<double> kv = pptr->kValue(k);
        for (++pptr; pptr != _plist.end(); ++pptr)
            kv += pptr->kValue(k);
        return kv;
    } 

    void SBAdd::SBAddImpl::fillKGrid(KTable& kt) const 
    {
        if (_plist.empty()) kt.clear();
        ConstIter pptr = _plist.begin();
        assert(SBProfile::GetImpl(*pptr));
        SBProfile::GetImpl(*pptr)->fillKGrid(kt);
        if (++pptr != _plist.end()) {
            KTable k2(kt.getN(),kt.getDk());
            for ( ; pptr!= _plist.end(); ++pptr) {
                assert(SBProfile::GetImpl(*pptr));
                SBProfile::GetImpl(*pptr)->fillKGrid(k2);
                kt.accumulate(k2);
            }
        }
    }

    void SBAdd::SBAddImpl::fillXGrid(XTable& xt) const 
    {
        if (_plist.empty()) xt.clear();
        ConstIter pptr = _plist.begin();
        assert(SBProfile::GetImpl(*pptr));
        SBProfile::GetImpl(*pptr)->fillXGrid(xt);
        if (++pptr != _plist.end()) {
            XTable x2(xt.getN(),xt.getDx());
            for ( ; pptr!= _plist.end(); ++pptr) {
                assert(SBProfile::GetImpl(*pptr));
                SBProfile::GetImpl(*pptr)->fillXGrid(x2);
                xt.accumulate(x2);
            }
        }
    }

    double SBAdd::SBAddImpl::getPositiveFlux() const 
    {
        double result = 0.;
        for (ConstIter pptr = _plist.begin(); pptr != _plist.end(); ++pptr) {
            result += pptr->getPositiveFlux();  
        }
        return result;
    }

    double SBAdd::SBAddImpl::getNegativeFlux() const 
    {
        double result = 0.;
        for (ConstIter pptr = _plist.begin(); pptr != _plist.end(); ++pptr) {
            result += pptr->getNegativeFlux();  
        }
        return result;
    }


    //
    // "SBTransform" Class
    //
    SBTransform::SBTransformImpl::SBTransformImpl(
        const SBProfile& sbin, double mA, double mB, double mC, double mD,
        const Position<double>& cen, double fluxScaling) :
        _adaptee(sbin), _mA(mA), _mB(mB), _mC(mC), _mD(mD), _cen(cen), _fluxScaling(fluxScaling)
    {
        dbg<<"Start TransformImpl (1)\n";
        dbg<<"matrix = "<<_mA<<','<<_mB<<','<<_mC<<','<<_mD<<std::endl;
        dbg<<"cen = "<<_cen<<", fluxScaling = "<<_fluxScaling<<std::endl;

        // All the actual initialization is in a separate function so we can share code
        // with the other constructor.
        initialize();
    }

    SBTransform::SBTransformImpl::SBTransformImpl(
        const SBProfile& sbin, const Ellipse& e, double fluxScaling) :
        _adaptee(sbin), _cen(e.getX0()), _fluxScaling(fluxScaling)
    {
        dbg<<"Start TransformImpl (2)\n";
        dbg<<"e = "<<e<<", fluxScaling = "<<_fluxScaling<<std::endl;
        // First get what we need from the Ellipse:
        tmv::Matrix<double> m = e.getMatrix();
        _mA = m(0,0);
        _mB = m(0,1);
        _mC = m(1,0);
        _mD = m(1,1);

        // Then move on to the rest of the initialization process.
        initialize();
    }

    void SBTransform::SBTransformImpl::initialize()
    {
        dbg<<"Start SBTransformImpl initialize\n";
        // First check if our adaptee is really another SBTransform:
        assert(SBProfile::GetImpl(_adaptee));
        const SBTransformImpl* sbd = dynamic_cast<const SBTransformImpl*>(
            SBProfile::GetImpl(_adaptee));
        dbg<<"sbd = "<<sbd<<std::endl;
        if (sbd) {
            dbg<<"wrapping another transformation.\n";
            // We are transforming something that's already a transformation.
            // So just compound the affine transformaions
            // New matrix is product (M_this) * (M_old)
            double mA = _mA; double mB=_mB; double mC=_mC; double mD=_mD;
            _cen += Position<double>(mA*sbd->_cen.x + mB*sbd->_cen.y,
                                     mC*sbd->_cen.x + mD*sbd->_cen.y);
            _mA = mA*sbd->_mA + mB*sbd->_mC;
            _mB = mA*sbd->_mB + mB*sbd->_mD;
            _mC = mC*sbd->_mA + mD*sbd->_mC;
            _mD = mC*sbd->_mB + mD*sbd->_mD;
            _fluxScaling *= sbd->_fluxScaling;
            dbg<<"before set adaptee"<<std::endl;
            _adaptee = sbd->_adaptee;
            dbg<<"after set adaptee"<<std::endl;
        } else {
            dbg<<"wrapping a non-transformation.\n";
        }

        // It will be reasonably common to have an identity matrix (for just
        // a flux scaling and/or shift) for (A,B,C,D).  If so, we can use simpler
        // versions of fwd and inv:
        if (_mA == 1. && _mB == 0. && _mC == 0. && _mD == 1.) {
            dbg<<"Using identity functions for fwd and inv\n";
            _fwd = &SBTransform::_ident;
            _inv = &SBTransform::_ident;
        } else {
            dbg<<"Using normal fwd and inv\n";
            _fwd = &SBTransform::_fwd_normal;
            _inv = &SBTransform::_inv_normal;
        }

        // Calculate some derived quantities:
        double det = _mA*_mD-_mB*_mC;
        if (det==0.) throw SBError("Attempt to SBTransform with degenerate matrix");
        _absdet = std::abs(det);
        _invdet = 1./det;

        double h1 = hypot( _mA+_mD, _mB-_mC);
        double h2 = hypot( _mA-_mD, _mB+_mC);
        _major = 0.5*std::abs(h1+h2);
        _minor = 0.5*std::abs(h1-h2);
        if (_major<_minor) std::swap(_major,_minor);
        _stillIsAxisymmetric = _adaptee.isAxisymmetric() 
            && (_mB==-_mC) 
            && (_mA==_mD)
            && (_cen.x==0.) && (_cen.y==0.); // Need pure rotation

        xdbg<<"Transformation init\n";
        xdbg<<"matrix = "<<_mA<<','<<_mB<<','<<_mC<<','<<_mD<<std::endl;
        xdbg<<"_cen = "<<_cen<<std::endl;
        xdbg<<"_invdet = "<<_invdet<<std::endl;
        xdbg<<"_absdet = "<<_absdet<<std::endl;
        xdbg<<"_fluxScaling = "<<_fluxScaling<<std::endl;
        xdbg<<"_major, _minor = "<<_major<<", "<<_minor<<std::endl;
        xdbg<<"maxK() = "<<_adaptee.maxK() / _minor<<std::endl;
        xdbg<<"stepK() = "<<_adaptee.stepK() / _major<<std::endl;

        // Calculate the values for getXRange and getYRange:
        if (_adaptee.isAxisymmetric()) {
            // The original is a circle, so first get its radius.
            _adaptee.getXRange(_xmin,_xmax,_xsplits);
            if (_xmax == integ::MOCK_INF) {
                // Then these are correct, and use +- inf for y range too.
                _ymin = -integ::MOCK_INF;
                _ymax = integ::MOCK_INF;
            } else {
                double R = _xmax;
                // The transformation takes each point on the circle to the following new coordinates:
                // (x,y) -> (A*x + B*y + x0 , C*x + D*y + y0)
                // Using x = R cos(t) and y = R sin(t), we can find the minimum wrt t as:
                // xmax = R sqrt(A^2 + B^2) + x0
                // xmin = -R sqrt(A^2 + B^2) + x0
                // ymax = R sqrt(C^2 + D^2) + y0
                // ymin = -R sqrt(C^2 + D^2) + y0
                double AApBB = _mA*_mA + _mB*_mB;
                double sqrtAApBB = sqrt(AApBB);
                double temp = sqrtAApBB * R;
                _xmin = -temp + _cen.x;
                _xmax = temp + _cen.x;
                double CCpDD = _mC*_mC + _mD*_mD;
                double sqrtCCpDD = sqrt(CCpDD);
                temp = sqrt(CCpDD) * R;
                _ymin = -temp + _cen.y;
                _ymax = temp + _cen.y;
                _ysplits.resize(_xsplits.size());
                for (size_t k=0;k<_xsplits.size();++k) {
                    // The split points work the same way.  Scale them by the same factor we
                    // scaled the R value above, then add _cen.x or _cen.y.
                    double split = _xsplits[k];
                    xxdbg<<"Adaptee split at "<<split<<std::endl;
                    _xsplits[k] = sqrtAApBB * split + _cen.x;
                    _ysplits[k] = sqrtCCpDD * split + _cen.y;
                    xxdbg<<"-> x,y splits at "<<_xsplits[k]<<"  "<<_ysplits[k]<<std::endl;
                }
                // Now a couple of calculations that get reused in getYRangeX(x,yminymax):
                _coeff_b = (_mA*_mC + _mB*_mD) / AApBB;
                _coeff_c = CCpDD / AApBB;
                _coeff_c2 = _absdet*_absdet / AApBB;
                xxdbg<<"adaptee is axisymmetric.\n";
                xxdbg<<"adaptees maxR = "<<R<<std::endl;
                xxdbg<<"xmin..xmax = "<<_xmin<<" ... "<<_xmax<<std::endl;
                xxdbg<<"ymin..ymax = "<<_ymin<<" ... "<<_ymax<<std::endl;
            }
        } else {
            // Apply the transformation to each of the four corners of the original
            // and find the minimum and maximum.
            double xmin_1, xmax_1;
            std::vector<double> xsplits0;
            _adaptee.getXRange(xmin_1,xmax_1,xsplits0);
            double ymin_1, ymax_1;
            std::vector<double> ysplits0;
            _adaptee.getYRange(ymin_1,ymax_1,ysplits0);
            // Note: This doesn't explicitly check for MOCK_INF values.
            // It shouldn't be a problem, since the integrator will still treat
            // large values near MOCK_INF as infinity, but it just means that 
            // the following calculations might be wasted flops.
            Position<double> bl = fwd(Position<double>(xmin_1,ymin_1));
            Position<double> br = fwd(Position<double>(xmax_1,ymin_1));
            Position<double> tl = fwd(Position<double>(xmin_1,ymax_1));
            Position<double> tr = fwd(Position<double>(xmax_1,ymax_1));
            _xmin = std::min(std::min(std::min(bl.x,br.x),tl.x),tr.x) + _cen.x;
            _xmax = std::max(std::max(std::max(bl.x,br.x),tl.x),tr.x) + _cen.x;
            _ymin = std::min(std::min(std::min(bl.y,br.y),tl.y),tr.y) + _cen.y;
            _ymax = std::max(std::max(std::max(bl.y,br.y),tl.y),tr.y) + _cen.y;
            xxdbg<<"adaptee is not axisymmetric.\n";
            xxdbg<<"adaptees x range = "<<xmin_1<<" ... "<<xmax_1<<std::endl;
            xxdbg<<"adaptees y range = "<<ymin_1<<" ... "<<ymax_1<<std::endl;
            xxdbg<<"Corners are: bl = "<<bl<<std::endl;
            xxdbg<<"             br = "<<br<<std::endl;
            xxdbg<<"             tl = "<<tl<<std::endl;
            xxdbg<<"             tr = "<<tr<<std::endl;
            xxdbg<<"xmin..xmax = "<<_xmin<<" ... "<<_xmax<<std::endl;
            xxdbg<<"ymin..ymax = "<<_ymin<<" ... "<<_ymax<<std::endl;
            if (bl.x + _cen.x > _xmin && bl.x + _cen.x < _xmax) {
                xxdbg<<"X Split from bl.x = "<<bl.x+_cen.x<<std::endl;
                _xsplits.push_back(bl.x+_cen.x);
            }
            if (br.x + _cen.x > _xmin && br.x + _cen.x < _xmax) {
                xxdbg<<"X Split from br.x = "<<br.x+_cen.x<<std::endl;
                _xsplits.push_back(br.x+_cen.x);
            }
            if (tl.x + _cen.x > _xmin && tl.x + _cen.x < _xmax) {
                xxdbg<<"X Split from tl.x = "<<tl.x+_cen.x<<std::endl;
                _xsplits.push_back(tl.x+_cen.x);
            }
            if (tr.x + _cen.x > _xmin && tr.x + _cen.x < _xmax) {
                xxdbg<<"X Split from tr.x = "<<tr.x+_cen.x<<std::endl;
                _xsplits.push_back(tr.x+_cen.x);
            }
            if (bl.y + _cen.y > _ymin && bl.y + _cen.y < _ymax) {
                xxdbg<<"Y Split from bl.y = "<<bl.y+_cen.y<<std::endl;
                _ysplits.push_back(bl.y+_cen.y);
            }
            if (br.y + _cen.y > _ymin && br.y + _cen.y < _ymax) {
                xxdbg<<"Y Split from br.y = "<<br.y+_cen.y<<std::endl;
                _ysplits.push_back(br.y+_cen.y);
            }
            if (tl.y + _cen.y > _ymin && tl.y + _cen.y < _ymax) {
                xxdbg<<"Y Split from tl.y = "<<tl.y+_cen.y<<std::endl;
                _ysplits.push_back(tl.y+_cen.y);
            }
            if (tr.y + _cen.y > _ymin && tr.y + _cen.y < _ymax) {
                xxdbg<<"Y Split from tr.y = "<<tr.y+_cen.y<<std::endl;
                _ysplits.push_back(tr.y+_cen.y);
            }
            // If the adaptee has any splits, try to propagate those up
            for(size_t k=0;k<xsplits0.size();++k) {
                xxdbg<<"Adaptee xsplit at "<<xsplits0[k]<<std::endl;
                Position<double> bx = fwd(Position<double>(xsplits0[k],ymin_1));
                Position<double> tx = fwd(Position<double>(xsplits0[k],ymax_1));
                if (bx.x + _cen.x > _xmin && bx.x + _cen.x < _xmax) {
                    xxdbg<<"X Split from bx.x = "<<bx.x+_cen.x<<std::endl;
                    _xsplits.push_back(bx.x+_cen.x);
                }
                if (tx.x + _cen.x > _xmin && tx.x + _cen.x < _xmax) {
                    xxdbg<<"X Split from tx.x = "<<tx.x+_cen.x<<std::endl;
                    _xsplits.push_back(tx.x+_cen.x);
                }
                if (bx.y + _cen.y > _ymin && bx.y + _cen.y < _ymax) {
                    xxdbg<<"Y Split from bx.y = "<<bx.y+_cen.y<<std::endl;
                    _ysplits.push_back(bx.y+_cen.y);
                }
                if (tx.y + _cen.y > _ymin && tx.y + _cen.y < _ymax) {
                    xxdbg<<"Y Split from tx.y = "<<tx.y+_cen.y<<std::endl;
                    _ysplits.push_back(tx.y+_cen.y);
                }
            }
            for(size_t k=0;k<ysplits0.size();++k) {
                xxdbg<<"Adaptee ysplit at "<<ysplits0[k]<<std::endl;
                Position<double> yl = fwd(Position<double>(xmin_1,ysplits0[k]));
                Position<double> yr = fwd(Position<double>(xmax_1,ysplits0[k]));
                if (yl.x + _cen.x > _xmin && yl.x + _cen.x < _xmax) {
                    xxdbg<<"X Split from tl.x = "<<tl.x+_cen.x<<std::endl;
                    _xsplits.push_back(yl.x+_cen.x);
                }
                if (yr.x + _cen.x > _xmin && yr.x + _cen.x < _xmax) {
                    xxdbg<<"X Split from yr.x = "<<yr.x+_cen.x<<std::endl;
                    _xsplits.push_back(yr.x+_cen.x);
                }
                if (yl.y + _cen.y > _ymin && yl.y + _cen.y < _ymax) {
                    xxdbg<<"Y Split from yl.y = "<<yl.y+_cen.y<<std::endl;
                    _ysplits.push_back(yl.y+_cen.y);
                }
                if (yr.y + _cen.y > _ymin && yr.y + _cen.y < _ymax) {
                    xxdbg<<"Y Split from yr.y = "<<yr.y+_cen.y<<std::endl;
                    _ysplits.push_back(yr.y+_cen.y);
                }
            }
        }
        // At this point we are done with _absdet per se.  Multiply it by _fluxScaling
        // so we can use it as the scale factor for kValue and getFlux.
        _absdet *= _fluxScaling;
        xdbg<<"_absdet -> "<<_absdet<<std::endl;

        // Figure out which function we need for kValue and kValueNoPhase
        if (std::abs(_absdet-1.) < sbp::kvalue_accuracy) {
            xdbg<<"absdet = "<<_absdet*_fluxScaling<<" = 1, so use NoDet version.\n";
            _kValueNoPhase = &SBTransform::_kValueNoPhaseNoDet;
        } else {
            xdbg<<"absdet = "<<_absdet*_fluxScaling<<" != 1, so use WithDet version.\n";
            _kValueNoPhase = &SBTransform::_kValueNoPhaseWithDet;
        }
        if (_cen.x == 0. && _cen.y == 0.) _kValue = _kValueNoPhase;
        else _kValue = &SBTransform::_kValueWithPhase;
    }

    void SBTransform::SBTransformImpl::getXRange(
        double& xmin, double& xmax, std::vector<double>& splits) const
    {
        xmin = _xmin; xmax = _xmax;
        splits.insert(splits.end(),_xsplits.begin(),_xsplits.end());
    }

    void SBTransform::SBTransformImpl::getYRange(
        double& ymin, double& ymax, std::vector<double>& splits) const
    {
        ymin = _ymin; ymax = _ymax;
        splits.insert(splits.end(),_ysplits.begin(),_ysplits.end());
    }

    void SBTransform::SBTransformImpl::getYRangeX(
        double x, double& ymin, double& ymax, std::vector<double>& splits) const
    {
        xxdbg<<"Transformation getYRangeX for x = "<<x<<std::endl;
        if (_adaptee.isAxisymmetric()) {
            std::vector<double> splits0;
            _adaptee.getYRange(ymin,ymax,splits0);
            if (ymax == integ::MOCK_INF) return;
            double R = ymax;
            // The circlue with radius R is mapped onto an ellipse with (x,y) given by:
            // x = A R cos(t) + B R sin(t) + x0
            // y = C R cos(t) + D R sin(t) + y0
            //
            // Or equivalently:
            // (A^2+B^2) (y-y0)^2 - 2(AC+BD) (x-x0)(y-y0) + (C^2+D^2) (x-x0)^2 = R^2 (AD-BC)^2
            //
            // Given a particular value for x, we solve the latter equation for the 
            // corresponding range for y.
            // y^2 - 2 b y = c
            // -> y^2 - 2b y = c
            //    (y - b)^2 = c + b^2
            //    y = b +- sqrt(c + b^2)
            double b = _coeff_b * (x-_cen.x);
            double c = _coeff_c2 * R*R - _coeff_c * (x-_cen.x) * (x-_cen.x);
            double d = sqrt(c + b*b);
            ymax = b + d + _cen.y;
            ymin = b - d + _cen.y;
            for (size_t k=0;k<splits0.size();++k) if (splits0[k] >= 0.) {
                double r = splits0[k];
                double c = _coeff_c2 * r*r - _coeff_c * (x-_cen.x) * (x-_cen.x);
                double d = sqrt(c+b*b);
                splits.push_back(b + d + _cen.y);
                splits.push_back(b - d + _cen.y);
            }
            xxdbg<<"Axisymmetric adaptee with R = "<<R<<std::endl;
            xxdbg<<"ymin .. ymax = "<<ymin<<" ... "<<ymax<<std::endl;
        } else {
            // There are 4 lines to check for where they intersect the given x.
            // Start with the adaptee's given ymin.
            // This line is transformed onto the line:
            // (x',ymin) -> ( A x' + B ymin + x0 , C x' + D ymin + y0 )
            // x' = (x - x0 - B ymin) / A
            // y = C x' + D ymin + y0 
            //   = C (x - x0 - B ymin) / A + D ymin + y0
            // The top line is analagous for ymax instead of ymin.
            // 
            // The left line is transformed as:
            // (xmin,y) -> ( A xmin + B y' + x0 , C xmin + D y' + y0 )
            // y' = (x - x0 - A xmin) / B
            // y = C xmin + D (x - x0 - A xmin) / B + y0
            // And again, the right line is analgous.
            //
            // We also need to check for A or B = 0, since then only one pair of lines is
            // relevant.
            xxdbg<<"Non-axisymmetric adaptee\n";
            if (_mA == 0.) {
                xxdbg<<"_mA == 0:\n";
                double xmin_1, xmax_1;
                std::vector<double> xsplits0;
                _adaptee.getXRange(xmin_1,xmax_1,xsplits0);
                xxdbg<<"xmin_1, xmax_1 = "<<xmin_1<<','<<xmax_1<<std::endl;
                ymin = _mC * xmin_1 + _mD * (x - _cen.x - _mA*xmin_1) / _mB + _cen.y;
                ymax = _mC * xmax_1 + _mD * (x - _cen.x - _mA*xmax_1) / _mB + _cen.y;
                if (ymax < ymin) std::swap(ymin,ymax);
                for(size_t k=0;k<xsplits0.size();++k) {
                    double xx = xsplits0[k];
                    splits.push_back(_mC * xx + _mD * (x - _cen.x - _mA*xx) / _mB + _cen.y);
                }
            } else if (_mB == 0.) {
                xxdbg<<"_mB == 0:\n";
                double ymin_1, ymax_1;
                std::vector<double> ysplits0;
                _adaptee.getYRange(ymin_1,ymax_1,ysplits0);
                xxdbg<<"ymin_1, ymax_1 = "<<ymin_1<<','<<ymax_1<<std::endl;
                ymin = _mC * (x - _cen.x - _mB*ymin_1) / _mA + _mD*ymin_1 + _cen.y;
                ymax = _mC * (x - _cen.x - _mB*ymax_1) / _mA + _mD*ymax_1 + _cen.y;
                if (ymax < ymin) std::swap(ymin,ymax);
                for(size_t k=0;k<ysplits0.size();++k) {
                    double yy = ysplits0[k];
                    splits.push_back(_mC * (x - _cen.x - _mB*yy) / _mA + _mD*yy + _cen.y);
                }
            } else {
                xxdbg<<"_mA,B != 0:\n";
                double ymin_1, ymax_1;
                std::vector<double> xsplits0;
                _adaptee.getYRange(ymin_1,ymax_1,xsplits0);
                xxdbg<<"ymin_1, ymax_1 = "<<ymin_1<<','<<ymax_1<<std::endl;
                ymin = _mC * (x - _cen.x - _mB*ymin_1) / _mA + _mD*ymin_1 + _cen.y;
                ymax = _mC * (x - _cen.x - _mB*ymax_1) / _mA + _mD*ymax_1 + _cen.y;
                xxdbg<<"From top and bottom: ymin,ymax = "<<ymin<<','<<ymax<<std::endl;
                if (ymax < ymin) std::swap(ymin,ymax);
                double xmin_1, xmax_1;
                std::vector<double> ysplits0;
                _adaptee.getXRange(xmin_1,xmax_1,ysplits0);
                xxdbg<<"xmin_1, xmax_1 = "<<xmin_1<<','<<xmax_1<<std::endl;
                ymin_1 = _mC * xmin_1 + _mD * (x - _cen.x - _mA*xmin_1) / _mB + _cen.y;
                ymax_1 = _mC * xmax_1 + _mD * (x - _cen.x - _mA*xmax_1) / _mB + _cen.y;
                xxdbg<<"From left and right: ymin,ymax = "<<ymin_1<<','<<ymax_1<<std::endl;
                if (ymax_1 < ymin_1) std::swap(ymin_1,ymax_1);
                if (ymin_1 > ymin) ymin = ymin_1;
                if (ymax_1 < ymax) ymax = ymax_1;
                for(size_t k=0;k<ysplits0.size();++k) {
                    double yy = ysplits0[k];
                    splits.push_back(_mC * (x - _cen.x - _mB*yy) / _mA + _mD*yy + _cen.y);
                }
                for(size_t k=0;k<xsplits0.size();++k) {
                    double xx = xsplits0[k];
                    splits.push_back(_mC * xx + _mD * (x - _cen.x - _mA*xx) / _mB + _cen.y);
                }
            }
            xxdbg<<"ymin .. ymax = "<<ymin<<" ... "<<ymax<<std::endl;
        }
    }

    // Specialization of fillKGrid is desired since the phase terms from shift 
    // are factorizable:
    void SBTransform::SBTransformImpl::fillKGrid(KTable& kt) const
    {
        int N = kt.getN();
        double dk = kt.getDk();

#if 0
        // The simpler version, saved for reference
        if (_cen.x==0. && _cen.y==0.) {
            // Branch to faster calculation if there is no centroid shift:
            for (int iy = -N/2; iy < N/2; iy++) {
                // only need ix>=0 since it's Hermitian:
                for (int ix = 0; ix <= N/2; ix++) {
                    Position<double> k(ix*dk,iy*dk);
                    kt.kSet(ix,iy,kValueNoPhase(k));
                }
            }
        } else {
            std::complex<double> dxexp(0,-dk*_cen.x),   dyexp(0,-dk*_cen.y);
            std::complex<double> dxphase(std::exp(dxexp)), dyphase(std::exp(dyexp));
            // xphase, yphase: current phase value
            std::complex<double> yphase(std::exp(-dyexp*N/2.));
            for (int iy = -N/2; iy < N/2; iy++) {
                std::complex<double> phase = yphase; // since kx=0 to start
                // Only ix>=0 since it's Hermitian:
                for (int ix = 0; ix <= N/2; ix++) {
                    Position<double> k(ix*dk,iy*dk);
                    kt.kSet(ix,iy,kValueNoPhase(k) * phase);
                    phase *= dxphase;
                }
                yphase *= dyphase;
            }
        }
#else
        // A faster version that pulls out all the if statements
        // and keeps track of fwdT(k) as we go
        kt.clearCache();

        double dkA = dk*_mA;
        double dkB = dk*_mB;
        if (_cen.x==0. && _cen.y==0.) {
            // Branch to faster calculation if there is no centroid shift:
            Position<double> k1(0.,0.);
            Position<double> fwdTk1(0.,0.);
            for (int ix = 0; ix <= N/2; ix++, fwdTk1.x += dkA, fwdTk1.y += dkB) {
                // NB: the last two terms are not used by _kValueNoPhase,
                // so it's ok that k1.x is not kept up to date.
                kt.kSet2(ix,0,_kValueNoPhase(_adaptee,fwdTk1,_absdet,k1,_cen));
            }
            k1.y = dk; 
            Position<double> k2(0.,-dk);
            Position<double> fwdTk2;
            for (int iy = 1; iy < N/2; ++iy, k1.y += dk, k2.y -= dk) {
                fwdTk1 = fwdT(k1); fwdTk2 = fwdT(k2);
                for (int ix = 0; ix <= N/2; ++ix,
                     fwdTk1.x += dkA, fwdTk1.y += dkB, fwdTk2.x += dkA, fwdTk2.y += dkB) {
                    kt.kSet2(ix,iy, _kValueNoPhase(_adaptee,fwdTk1,_absdet,k1,_cen));
                    kt.kSet2(ix,N-iy, _kValueNoPhase(_adaptee,fwdTk2,_absdet,k2,_cen));
                }
            }
            fwdTk1 = fwdT(k1);
            for (int ix = 0; ix <= N/2; ix++, fwdTk1.x += dkA, fwdTk1.y += dkB) {
                kt.kSet2(ix,N/2,_kValueNoPhase(_adaptee,fwdTk1,_absdet,k1,_cen));
            }
        } else {
            std::complex<double> dxphase = std::polar(1.,-dk*_cen.x);
            std::complex<double> dyphase = std::polar(1.,-dk*_cen.y);
            // xphase, yphase: current phase value
            std::complex<double> yphase = 1.;
            Position<double> k1(0.,0.);
            Position<double> fwdTk1(0.,0.);
            std::complex<double> phase = yphase; // since kx=0 to start
            for (int ix = 0; ix <= N/2; ++ix,
                 fwdTk1.x += dkA, fwdTk1.y += dkB, phase *= dxphase) {
                kt.kSet2(ix,0, _kValueNoPhase(_adaptee,fwdTk1,_absdet,k1,_cen) * phase);
            }
            k1.y = dk; yphase *= dyphase;
            Position<double> k2(0.,-dk);  
            Position<double> fwdTk2;
            std::complex<double> phase2;
            for (int iy = 1; iy < N/2; iy++, k1.y += dk, k2.y -= dk, yphase *= dyphase) {
                fwdTk1 = fwdT(k1); fwdTk2 = fwdT(k2);
                phase = yphase; phase2 = conj(yphase);
                for (int ix = 0; ix <= N/2; ++ix,
                     fwdTk1.x += dkA, fwdTk1.y += dkB, fwdTk2.x += dkA, fwdTk2.y += dkB,
                     phase *= dxphase, phase2 *= dxphase) {
                    kt.kSet2(ix,iy, _kValueNoPhase(_adaptee,fwdTk1,_absdet,k1,_cen) * phase);
                    kt.kSet2(ix,N-iy, _kValueNoPhase(_adaptee,fwdTk2,_absdet,k1,_cen) * phase2);
                }
            }
            fwdTk1 = fwdT(k1);
            phase = yphase; 
            for (int ix = 0; ix <= N/2; ++ix, fwdTk1.x += dkA, fwdTk1.y += dkB, phase *= dxphase) {
                kt.kSet2(ix,N/2, _kValueNoPhase(_adaptee,fwdTk1,_absdet,k1,_cen) * phase);
            }
        }
#endif
    }

    std::complex<double> SBTransform::SBTransformImpl::kValue(const Position<double>& k) const
    { return _kValue(_adaptee,fwdT(k),_absdet,k,_cen); }

    std::complex<double> SBTransform::SBTransformImpl::kValueNoPhase(const Position<double>& k) const
    { return _kValueNoPhase(_adaptee,fwdT(k),_absdet,k,_cen); }

    std::complex<double> SBTransform::_kValueNoPhaseNoDet(
        const SBProfile& adaptee, const Position<double>& fwdTk, double absdet,
        const Position<double>& , const Position<double>& )
    { return adaptee.kValue(fwdTk); }

    std::complex<double> SBTransform::_kValueNoPhaseWithDet(
        const SBProfile& adaptee, const Position<double>& fwdTk, double absdet,
        const Position<double>& , const Position<double>& )
    { return absdet * adaptee.kValue(fwdTk); }

    std::complex<double> SBTransform::_kValueWithPhase(
        const SBProfile& adaptee, const Position<double>& fwdTk, double absdet,
        const Position<double>& k, const Position<double>& cen)
    { return adaptee.kValue(fwdTk) * std::polar(absdet , -k.x*cen.x-k.y*cen.y); }


    //
    // SBConvolve class - adding new members
    //
    void SBConvolve::SBConvolveImpl::add(const SBProfile& rhs) 
    {
        dbg<<"Start SBConvolveImpl::add.  Adding item # "<<_plist.size()+1<<std::endl;

        // Add new terms(s) to the _plist:
        assert(SBProfile::GetImpl(rhs));
        const SBConvolveImpl *sbc = dynamic_cast<const SBConvolveImpl*>(SBProfile::GetImpl(rhs));
        if (sbc) {  
            // If rhs is an SBConvolve, copy its list here
            for (ConstIter pptr = sbc->_plist.begin(); pptr!=sbc->_plist.end(); ++pptr) {
                if (!pptr->isAnalyticK() && !_real_space) 
                    throw SBError("SBConvolve requires members to be analytic in k");
                if (!pptr->isAnalyticX() && _real_space)
                    throw SBError("Real_space SBConvolve requires members to be analytic in x");
                _plist.push_back(*pptr);
            }
        } else {
            if (!rhs.isAnalyticK() && !_real_space) 
                throw SBError("SBConvolve requires members to be analytic in k");
            if (!rhs.isAnalyticX() && _real_space)
                throw SBError("Real-space SBConvolve requires members to be analytic in x");
            _plist.push_back(rhs);
        }
    }

    void SBConvolve::SBConvolveImpl::initialize()
    {
        _x0 = _y0 = 0.;
        _fluxProduct = 1.;
        _minMaxK = 0.;
        _isStillAxisymmetric = true;

        _netStepK = 0.;  // Accumulate Sum 1/stepk^2
        for(ConstIter it=_plist.begin(); it!=_plist.end(); ++it) {
            double maxk = it->maxK();
            double stepk = it->stepK();
            dbg<<"SBConvolve component has maxK, stepK = "<<maxk<<" , "<<stepk<<std::endl;
            _fluxProduct *= it->getFlux();
            _x0 += it->centroid().x;
            _y0 += it->centroid().y;
            if ( _minMaxK<=0. || maxk < _minMaxK) _minMaxK = maxk;
            _netStepK += 1./(stepk*stepk);
            _isStillAxisymmetric = _isStillAxisymmetric && it->isAxisymmetric();
        }
        _netStepK = 1./sqrt(_netStepK);  // Convert to (Sum 1/stepk^2)^(-1/2)
        dbg<<"Net maxK, stepK = "<<_minMaxK<<" , "<<_netStepK<<std::endl;
    }

    void SBConvolve::SBConvolveImpl::fillKGrid(KTable& kt) const 
    {
        if (_plist.empty()) kt.clear();
        ConstIter pptr = _plist.begin();
        assert(SBProfile::GetImpl(*pptr));
        SBProfile::GetImpl(*pptr)->fillKGrid(kt);
        if (++pptr != _plist.end()) {
            KTable k2(kt.getN(),kt.getDk());
            for ( ; pptr!= _plist.end(); ++pptr) {
                assert(SBProfile::GetImpl(*pptr));
                SBProfile::GetImpl(*pptr)->fillKGrid(k2);
                kt *= k2;
            }
        }
    }

    double SBConvolve::SBConvolveImpl::xValue(const Position<double>& pos) const
    {
        // Perform a direct calculation of the convolution at a particular point by
        // doing the real-space integral.
        // Note: This can only really be done one pair at a time, so it is 
        // probably rare that this will be more efficient if N > 2.
        // For now, we don't bother implementing this for N > 2.

        if (_plist.size() == 2) {
            const SBProfile& p1 = _plist.front();
            const SBProfile& p2 = _plist.back();
            if (p2.isAxisymmetric())
                return RealSpaceConvolve(p2,p1,pos,_fluxProduct);
            else 
                return RealSpaceConvolve(p1,p2,pos,_fluxProduct);
        } else if (_plist.empty()) 
            return 0.;
        else if (_plist.size() == 1) 
            return _plist.front().xValue(pos);
        else 
            throw SBError("Real-space integration of more than 2 profiles is not implemented.");
    }

    std::complex<double> SBConvolve::SBConvolveImpl::kValue(const Position<double>& k) const 
    {
        ConstIter pptr = _plist.begin();
        assert(pptr != _plist.end());
        std::complex<double> kv = pptr->kValue(k);
        for (++pptr; pptr != _plist.end(); ++pptr)
            kv *= pptr->kValue(k);
        return kv;
    } 


    double SBConvolve::SBConvolveImpl::getPositiveFlux() const 
    {
        if (_plist.empty()) return 0.;
        std::list<SBProfile>::const_iterator pptr = _plist.begin();
        double pResult = pptr->getPositiveFlux();
        double nResult = pptr->getNegativeFlux();
        for (++pptr; pptr!=_plist.end(); ++pptr) {
            double p = pptr->getPositiveFlux();
            double n = pptr->getNegativeFlux();
            double pNew = p*pResult + n*nResult;
            nResult = p*nResult + n*pResult;
            pResult = pNew;
        }
        return pResult;
    }

    // Note duplicated code here, could be caching results for tiny efficiency gain
    double SBConvolve::SBConvolveImpl::getNegativeFlux() const 
    {
        if (_plist.empty()) return 0.;
        std::list<SBProfile>::const_iterator pptr = _plist.begin();
        double pResult = pptr->getPositiveFlux();
        double nResult = pptr->getNegativeFlux();
        for (++pptr; pptr!=_plist.end(); ++pptr) {
            double p = pptr->getPositiveFlux();
            double n = pptr->getNegativeFlux();
            double pNew = p*pResult + n*nResult;
            nResult = p*nResult + n*pResult;
            pResult = pNew;
        }
        return nResult;
    }

    //
    // "SBGaussian" Class 
    //

    SBGaussian::SBGaussianImpl::SBGaussianImpl(double sigma, double flux) :
        _flux(flux), _sigma(sigma), _sigma_sq(sigma*sigma)
    {
        // For large k, we clip the result of kValue to 0.
        // We do this when the correct answer is less than kvalue_accuracy.
        // exp(-k^2*sigma^2/2) = kvalue_accuracy
        _ksq_max = -2. * std::log(sbp::kvalue_accuracy) / _sigma_sq;

        // For small k, we can use up to quartic in the taylor expansion to avoid the exp.
        // This is acceptable when the next term is less than kvalue_accuracy.
        // 1/48 (k^2 r0^2)^3 = kvalue_accuracy
        _ksq_min = std::pow(sbp::kvalue_accuracy * 48., 1./3.) / _sigma_sq;

        _norm = _flux / (_sigma_sq * 2. * M_PI);

        dbg<<"Gaussian:\n";
        dbg<<"_flux = "<<_flux<<std::endl;
        dbg<<"_sigma = "<<_sigma<<std::endl;
        dbg<<"_sigma_sq = "<<_sigma_sq<<std::endl;
        dbg<<"_ksq_max = "<<_ksq_max<<std::endl;
        dbg<<"_ksq_min = "<<_ksq_min<<std::endl;
        dbg<<"_norm = "<<_norm<<std::endl;
        dbg<<"maxK() = "<<maxK()<<std::endl;
        dbg<<"stepK() = "<<stepK()<<std::endl;
    }

    // Set maxK to the value where the FT is down to maxk_threshold
    double SBGaussian::SBGaussianImpl::maxK() const 
    { return sqrt(-2.*std::log(sbp::maxk_threshold))/_sigma; }

    // The amount of flux missed in a circle of radius pi/stepk should miss at 
    // most alias_threshold of the flux.
    double SBGaussian::SBGaussianImpl::stepK() const
    {
        // int( exp(-r^2/2) r, r=0..R) = 1 - exp(-R^2/2)
        // exp(-R^2/2) = alias_threshold
        double R = sqrt(-2.*std::log(sbp::alias_threshold));
        // Make sure it is at least 4 sigma;
        R = std::max(4., R);
        return M_PI / (R*_sigma);
    }

    double SBGaussian::SBGaussianImpl::xValue(const Position<double>& p) const
    {
        double rsq = p.x*p.x + p.y*p.y;
        return _norm * std::exp( -rsq/(2.*_sigma_sq) );
    }

    std::complex<double> SBGaussian::SBGaussianImpl::kValue(const Position<double>& k) const
    {
        double ksq = k.x*k.x+k.y*k.y;

        if (ksq > _ksq_max) {
            return 0.;
        } else if (ksq < _ksq_min) {
            ksq *= _sigma_sq;
            return _flux*(1. - 0.5*ksq*(1. - 0.25*ksq));
        } else {
            return _flux * std::exp(-ksq * _sigma_sq/2.);
        }
    }


    //
    // SBExponential Class
    //

    SBExponential::SBExponentialImpl::SBExponentialImpl(double r0, double flux) :
        _flux(flux), _r0(r0), _r0_sq(r0*r0)
    {
        // For large k, we clip the result of kValue to 0.
        // We do this when the correct answer is less than kvalue_accuracy.
        // (1+k^2 r0^2)^-1.5 = kvalue_accuracy
        _ksq_max = (std::pow(sbp::kvalue_accuracy,-1./1.5)-1.) / _r0_sq;

        // For small k, we can use up to quartic in the taylor expansion to avoid the sqrt.
        // This is acceptable when the next term is less than kvalue_accuracy.
        // 35/16 (k^2 r0^2)^3 = kvalue_accuracy
        _ksq_min = std::pow(sbp::kvalue_accuracy * 16./35., 1./3.) / _r0_sq;

        _norm = _flux / (_r0_sq * 2. * M_PI);

        dbg<<"Exponential:\n";
        dbg<<"_flux = "<<_flux<<std::endl;
        dbg<<"_r0 = "<<_r0<<std::endl;
        dbg<<"_r0_sq = "<<_r0_sq<<std::endl;
        dbg<<"_ksq_max = "<<_ksq_max<<std::endl;
        dbg<<"_ksq_min = "<<_ksq_min<<std::endl;
        dbg<<"_norm = "<<_norm<<std::endl;
        dbg<<"maxK() = "<<maxK()<<std::endl;
        dbg<<"stepK() = "<<stepK()<<std::endl;
    }

    // Set maxK to the value where the FT is down to maxk_threshold
    double SBExponential::SBExponentialImpl::maxK() const 
    { return std::pow(sbp::maxk_threshold, -1./3.)/_r0; }

    // The amount of flux missed in a circle of radius pi/stepk should miss at 
    // most alias_threshold of the flux.
    double SBExponential::SBExponentialImpl::stepK() const
    {
        // int( exp(-r) r, r=0..R) = (1 - exp(-R) - Rexp(-R))
        // Fraction excluded is thus (1+R) exp(-R)
        // A fast solution to (1+R)exp(-R) = x:
        // log(1+R) - R = log(x)
        // R = log(1+R) - log(x)
        double logx = std::log(sbp::alias_threshold);
        double R = -logx;
        for (int i=0; i<3; i++) R = std::log(1.+R) - logx;
        // Make sure it is at least 6 scale radii.
        R = std::max(6., R);
        return M_PI / (R*_r0);
    }

    double SBExponential::SBExponentialImpl::xValue(const Position<double>& p) const
    {
        double r = sqrt(p.x*p.x + p.y*p.y);
        return _norm * std::exp(-r/_r0);
    }

    std::complex<double> SBExponential::SBExponentialImpl::kValue(const Position<double>& k) const 
    {
        double ksq = k.x*k.x+k.y*k.y;

        if (ksq > _ksq_max) {
            return 0.;
        } else if (ksq < _ksq_min) {
            ksq *= _r0_sq;
            return _flux*(1. - 1.5*ksq*(1. - 1.25*ksq));
        } else {
            double temp = 1. + ksq*_r0_sq;
            return _flux/(temp*sqrt(temp));
            // NB: flux*std::pow(temp,-1.5) is slower.
        }
    }

    //
    // SBAiry Class
    //

    SBAiry::SBAiryImpl::SBAiryImpl(double lam_over_D, double obscuration, double flux) :
        _lam_over_D(lam_over_D), 
        _D(1. / lam_over_D), 
        _obscuration(obscuration), 
        _flux(flux), 
        _norm(flux / (lam_over_D*lam_over_D)), _radial(_obscuration) {}

    // This is a scale-free version of the Airy radial function.
    // Input radius is in units of lambda/D.  Output normalized
    // to integrate to unity over input units.
    double SBAiry::AiryRadialFunction::operator()(double radius) const 
    {
        double nu = radius*M_PI;
        double xval;
        // TODO: Check this limit.  Should use kvalue_accuracy?  
        // (Not in k space, though, so maybe need a new xvalue_accuracy...)
        if (nu<0.01) {
            // lim j1(u)/u = 1/2
            xval =  (1.-_obscuration*_obscuration);
        } else {
            // See Schroeder eq (10.1.10)
            xval = 2.*( j1(nu) - _obscuration*j1(_obscuration*nu)) / nu ; 
        }
        xval*=xval;
        // Normalize to give unit flux integrated over area.
        // TODO: Save this as _norm, so this can become xval *= _norm;
        // i.e. _norm = M_PI / (4.*(1.-_obscuration*_obscuration))
        xval /= (1-_obscuration*_obscuration)*4./M_PI;
        return xval;
    }

    double SBAiry::SBAiryImpl::xValue(const Position<double>& p) const 
    {
        double radius = sqrt(p.x*p.x+p.y*p.y) * _D;
        return _norm * _radial(radius);
    }

    std::complex<double> SBAiry::SBAiryImpl::kValue(const Position<double>& k) const
    {
        // TODO: I think the sqrt can be skipped, but need to follow through 
        //       some of the other functions here to use ksq, rather than K
        //       (which is called t in e.g. circle_intersection and annuli_intersect.
        //       However, I haven't gone through this yet, because we don't have
        //       any unit tests currently that would test this, and I didn't 
        //       feel like making them just now.
        double kk = sqrt(k.x*k.x+k.y*k.y);
        // calculate circular FT(PSF) on p'=(x',y')
        return _flux * annuli_autocorrelation(kk);
    }

    // Set maxK to hard limit for Airy disk.
    double SBAiry::SBAiryImpl::maxK() const 
    { return 2.*M_PI*_D; }

    // The amount of flux missed in a circle of radius pi/stepk should miss at 
    // most alias_threshold of the flux.
    double SBAiry::SBAiryImpl::stepK() const
    {
        // Schroeder (10.1.18) gives limit of EE at large radius.
        // This stepK could probably be relaxed, it makes overly accurate FFTs.
        double R = 1. / (sbp::alias_threshold * 0.5 * M_PI * M_PI * (1.-_obscuration));
        // Use at least 5 lam/D
        R = std::max(R,5.);
        return M_PI * _D / R;
    }

    double SBAiry::SBAiryImpl::chord(const double r, const double h) const 
    {
        if (r<h) throw SBError("Airy calculation r<h");
        else if (r==0.) return 0.;
        else if (r<0. || h<0.) throw SBError("Airy calculation (r||h)<0");
        return r*r*std::asin(h/r) -h*sqrt(r*r-h*h);
    }

    /* area inside intersection of 2 circles radii r & s, seperated by t*/
    double SBAiry::SBAiryImpl::circle_intersection(double r, double s, double t) const 
    {
        double h;
        if (r<0. || s<0.) throw SBError("Airy calculation negative radius");
        t = fabs(t);
        if (t>= r+s) return 0.;
        if (r<s) {
            double temp;
            temp = s;
            s = r;
            r = temp;
        }
        if (t<= r-s) return M_PI*s*s;

        /* in between we calculate half-height at intersection */
        h = 0.5*(r*r + s*s) - (std::pow(t,4.) + (r*r-s*s)*(r*r-s*s))/(4.*t*t);
        if (h<0.) {
            throw SBError("Airy calculation half-height invalid");
        }
        h = sqrt(h);

        if (t*t < r*r - s*s) 
            return M_PI*s*s - chord(s,h) + chord(r,h);
        else
            return chord(s,h) + chord(r,h);
    }

    /* area of two intersecting identical annuli */
    double SBAiry::SBAiryImpl::annuli_intersect(double r1, double r2, double t) const 
    {
        if (r1<r2) {
            double temp;
            temp = r2;
            r2 = r1;
            r1 = temp;
        }
        return circle_intersection(r1,r1,t)
            - 2. * circle_intersection(r1,r2,t)
            +  circle_intersection(r2,r2,t);
    }

    /* Beam pattern of annular aperture, in k space, which is just the
     * autocorrelation of two annuli.  Normalize to unity at k=0 for now */
    double SBAiry::SBAiryImpl::annuli_autocorrelation(const double k) const 
    {
        double k_scaled = k / (M_PI*_D);
        double norm = M_PI*(1. - _obscuration*_obscuration);
        return annuli_intersect(1.,_obscuration,k_scaled)/norm;
    }


    //
    // SBBox Class
    //

    double SBBox::SBBoxImpl::xValue(const Position<double>& p) const 
    {
        if (fabs(p.x) < 0.5*_xw && fabs(p.y) < 0.5*_yw) return _norm;
        else return 0.;  // do not use this function for fillXGrid()!
    }

    double SBBox::SBBoxImpl::sinc(const double u) const 
    {
        if (std::abs(u) < 1.e-3)
            return 1.-u*u/6.;
        else
            return std::sin(u)/u;
    }

    std::complex<double> SBBox::SBBoxImpl::kValue(const Position<double>& k) const
    {
        return _flux * sinc(0.5*k.x*_xw)*sinc(0.5*k.y*_yw);
    }

    // Set maxK to the value where the FT is down to maxk_threshold
    double SBBox::SBBoxImpl::maxK() const 
    { 
        return 2. / (sbp::maxk_threshold * std::min(_xw,_yw));
    }

    // The amount of flux missed in a circle of radius pi/stepk should miss at 
    // most alias_threshold of the flux.
    double SBBox::SBBoxImpl::stepK() const
    {
        // In this case max(xw,yw) encloses all the flux, so use that.
        return M_PI / std::max(_xw,_yw);
    }

    // Override fillXGrid so we can partially fill pixels at edge of box.
    void SBBox::SBBoxImpl::fillXGrid(XTable& xt) const 
    {
        int N = xt.getN();
        double dx = xt.getDx(); // pixel grid size

        // Pixel index where edge of box falls:
        int xedge = int( std::ceil(_xw / (2*dx) - 0.5) );
        int yedge = int( std::ceil(_yw / (2*dx) - 0.5) );
        // Fraction of edge pixel that is filled by box:
        double xfrac = _xw / (2*dx) - xedge + 0.5;
        assert(xfrac>0. && xfrac<=1.);
        double yfrac = _yw / (2*dx) - yedge + 0.5;
        assert(yfrac>0. && yfrac<=1.);
        if (xedge==0) xfrac = _xw/dx;
        if (yedge==0) yfrac = _yw/dx;

        double yfac;
        for (int iy = -N/2; iy < N/2; iy++) {
            if ( std::abs(iy) < yedge ) yfac = 0.;
            else if (std::abs(iy)==yedge) yfac = _norm*yfrac;
            else yfac = _norm;

            for (int ix = -N/2; ix < N/2; ix++) {
                if (yfac==0. || std::abs(ix)>xedge) xt.xSet(ix, iy ,0.);
                else if (std::abs(ix)==xedge) xt.xSet(ix, iy ,xfrac*yfac);
                else xt.xSet(ix,iy,yfac);
            }
        }
    }

    // Override x-domain writing so we can partially fill pixels at edge of box.
    template <typename T>
    double SBBox::SBBoxImpl::fillXImage(ImageView<T>& I, double dx) const 
    {
        // Pixel index where edge of box falls:
        int xedge = int( std::ceil(_xw / (2*dx) - 0.5) );
        int yedge = int( std::ceil(_yw / (2*dx) - 0.5) );
        // Fraction of edge pixel that is filled by box:
        double xfrac = _xw / (2*dx) - xedge + 0.5;
        assert(xfrac>0. && xfrac<=1.);
        double yfrac = _yw / (2*dx) - yedge + 0.5;
        assert(yfrac>0. && yfrac<=1.);
        if (xedge==0) xfrac = _xw/dx;
        if (yedge==0) yfrac = _yw/dx;

        double totalflux = 0.;
        double xfac;
        for (int i = I.getXMin(); i <= I.getXMax(); i++) {
            if ( std::abs(i) > xedge ) xfac = 0.;
            else if (std::abs(i)==xedge) xfac = _norm*xfrac;
            else xfac = _norm;

            for (int j = I.getYMin(); j <= I.getYMax(); j++) {
                if (xfac==0. || std::abs(j)>yedge) I(i,j)=T(0);
                else if (std::abs(j)==yedge) I(i,j)=T(xfac*yfrac);
                else I(i,j)=T(xfac);
                totalflux += I(i,j);
            }
        }
        I.setScale(dx);

        return totalflux * (dx*dx);
    }

    // Override fillKGrid for efficiency, since kValues are separable.
    void SBBox::SBBoxImpl::fillKGrid(KTable& kt) const 
    {
        int N = kt.getN();
        double dk = kt.getDk();

#if 0
        // The simple version, saved for reference
        for (int iy = -N/2; iy < N/2; iy++) {
            // Only need ix>=0 because it's Hermitian:
            for (int ix = 0; ix <= N/2; ix++) {
                Position<double> k(ix*dk,iy*dk);
                // The value returned by kValue(k)
                double kvalue = _flux * sinc(0.5*k.x*_xw) * sinc(0.5*k.y*_yw);
                kt.kSet(ix,iy,kvalue);
            }
        }
#else
        // A faster version that pulls out all the if statements and store the 
        // relevant sinc functions in two arrays, so we don't need to keep calling 
        // sinc on the same values over and over.

        kt.clearCache();
        std::vector<double> sinc_x(N/2+1);
        std::vector<double> sinc_y(N/2+1);
        if (_xw == _yw) { // Typical
            for (int i = 0; i <= N/2; i++) {
                sinc_x[i] = sinc(0.5 * i * dk * _xw);
                sinc_y[i] = sinc_x[i];
            }
        } else {
            for (int i = 0; i <= N/2; i++) {
                sinc_x[i] = sinc(0.5 * i * dk * _xw);
                sinc_y[i] = sinc(0.5 * i * dk * _yw);
            }
        }

        // Now do the unrolled version with kSet2
        for (int ix = 0; ix <= N/2; ix++) {
            kt.kSet2(ix,0, _flux * sinc_x[ix] * sinc_y[0]);
        }
        for (int iy = 1; iy < N/2; iy++) {
            for (int ix = 0; ix <= N/2; ix++) {
                double kval = _flux * sinc_x[ix] * sinc_y[iy];
                kt.kSet2(ix,iy,kval);
                kt.kSet2(ix,N-iy,kval);
            }
        }
        for (int ix = 0; ix <= N/2; ix++) {
            kt.kSet2(ix,N/2, _flux * sinc_x[ix] * sinc_y[N/2]);
        }
#endif
    }

    //
    // SBLaguerre Class
    //

    // ??? Have not really investigated these:
    double SBLaguerre::SBLaguerreImpl::maxK() const 
    {
        // Start with value for plain old Gaussian:
        double maxk = sqrt(-2.*std::log(sbp::maxk_threshold))/_sigma; 
        // Grow as sqrt of order
        if (_bvec.getOrder() > 1) maxk *= sqrt(double(_bvec.getOrder()));
        return maxk;
    }

    double SBLaguerre::SBLaguerreImpl::stepK() const 
    {
        // Start with value for plain old Gaussian:
        double R = std::max(4., sqrt(-2.*std::log(sbp::alias_threshold)));
        // Grow as sqrt of order
        if (_bvec.getOrder() > 1) R *= sqrt(double(_bvec.getOrder()));
        return M_PI / (R*_sigma);
    }

    double SBLaguerre::SBLaguerreImpl::xValue(const Position<double>& p) const 
    {
        LVector psi(_bvec.getOrder());
        psi.fillBasis(p.x/_sigma, p.y/_sigma, _sigma);
        double xval = _bvec.dot(psi);
        return xval;
    }

    std::complex<double> SBLaguerre::SBLaguerreImpl::kValue(const Position<double>& k) const 
    {
        int N=_bvec.getOrder();
        LVector psi(N);
        psi.fillBasis(k.x*_sigma, k.y*_sigma);  // Fourier[Psi_pq] is unitless
        // rotate kvalues of Psi with i^(p+q)
        // dotting b_pq with psi in k-space:
        double rr=0.;
        double ii=0.;
        {
            for (PQIndex pq(0,0); !pq.pastOrder(N); pq.nextDistinct()) {
                int j = pq.rIndex();
                double x = _bvec[j]*psi[j] + (pq.isReal() ? 0 : _bvec[j+1]*psi[j+1]);
                switch (pq.N() % 4) {
                  case 0: 
                       rr += x;
                       break;
                  case 1: 
                       ii -= x;
                       break;
                  case 2: 
                       rr -= x;
                       break;
                  case 3: 
                       ii += x;
                       break;
                }
            }  
        }
        // difference in Fourier convention with FFTW ???
        return std::complex<double>(2.*M_PI*rr, 2.*M_PI*ii);
    }

    double SBLaguerre::SBLaguerreImpl::getFlux() const 
    {
        double flux=0.;
        for (PQIndex pp(0,0); !pp.pastOrder(_bvec.getOrder()); pp.incN())
            flux += _bvec[pp].real();  // _bvec[pp] is real, but need type conv.
        return flux;
    }


    // SBSersic Class 
    // First need to define the static member that holds info on all the Sersic n's
    SBSersic::InfoBarn SBSersic::nmap;

    SBSersic::SBSersicImpl::SBSersicImpl(double n,  double re, double flux) :
        _n(n), _flux(flux), _re(re), _re_sq(_re*_re), _norm(_flux/_re_sq),
        _info(nmap.get(_n))
    {
        _ksq_max = _info->getKsqMax() * _re_sq;
    }

    double SBSersic::SBSersicImpl::xValue(const Position<double>& p) const
    {  return _norm * _info->xValue((p.x*p.x+p.y*p.y)/_re_sq); }

    std::complex<double> SBSersic::SBSersicImpl::kValue(const Position<double>& k) const
    { 
        double ksq = k.x*k.x + k.y*k.y;
        if (ksq > _ksq_max) 
            return 0.;
        else
            return _flux * _info->kValue(ksq * _re_sq);
    }

    double SBSersic::SBSersicImpl::maxK() const { return _info->maxK() / _re; }
    double SBSersic::SBSersicImpl::stepK() const { return _info->stepK() / _re; }

    double SBSersic::SersicInfo::xValue(double xsq) const 
    { return _norm * std::exp(-_b*std::pow(xsq,_inv2n)); }

    double SBSersic::SersicInfo::kValue(double ksq) const 
    {
        assert(ksq >= 0.);

        if (ksq>=_ksq_max)
            return 0.; // truncate the Fourier transform
        else if (ksq<_ksq_min)
            return 1. + ksq*(_kderiv2 + ksq*_kderiv4); // Use quartic approx at low k
        else {
            double lk=0.5*std::log(ksq); // Lookup table is logarithmic
            return _ft(lk);
        }
    }

    // Integrand class for the Hankel transform of Sersic
    class SersicIntegrand : public std::unary_function<double,double>
    {
    public:
        SersicIntegrand(double n, double b, double k):
            _invn(1./n), _b(b), _k(k) {}
        double operator()(double r) const 
        { return r*std::exp(-_b*std::pow(r, _invn))*j0(_k*r); }

    private:
        double _invn;
        double _b;
        double _k;
    };

    // Find what radius encloses (1-missing_flux_frac) of the total flux in a Sersic profile
    double SBSersic::SersicInfo::findMaxR(double missing_flux_frac, double gamma2n)
    { 
        // int(exp(-b r^1/n) r, r=R..inf) = x * int(exp(-b r^1/n) r, r=0..inf)
        //                                = x n b^-2n Gamma(2n)
        // Change variables: u = b r^1/n,
        // du = b/n r^(1-n)/n dr
        //    = b/n r^1/n dr/r
        //    = u/n dr/r
        // r dr = n du r^2 / u
        //      = n du (u/b)^2n / u
        // n b^-2n int(u^(2n-1) exp(-u), u=bR^1/n..inf) = x n b^-2n Gamma(2n)
        // Let z = b R^1/n
        //
        // int(u^(2n-1) exp(-u), u=z..inf) = x Gamma(2n)
        //
        // The lhs is an incomplete gamma function: Gamma(2n,z), which according to
        // Abramowitz & Stegun (6.5.32) has a high-z asymptotic form of:
        // Gamma(2n,z) ~= z^(2n-1) exp(-z) (1 + (2n-2)/z + (2n-2)(2n-3)/z^2 + ... )
        // ln(x Gamma(2n)) = (2n-1) ln(z) - z + 2(n-1)/z + 2(n-1)(n-2)/z^2
        // z = -ln(x Gamma(2n) + (2n-1) ln(z) + 2(n-1)/z + 2(n-1)(n-2)/z^2
        // Iterate this until converge.  Should be quick.
        dbg<<"Find maxR for missing_flux_frac = "<<missing_flux_frac<<std::endl;
        double z0 = -std::log(missing_flux_frac * gamma2n);
        // Successive approximation method:
        double z = 4.*(_n+1.);  // A decent starting guess for a range of n.
        double oldz = 0.;
        const int MAXIT = 15;
        dbg<<"Start with z = "<<z<<std::endl;
        for(int niter=0; niter < MAXIT; ++niter) {
            oldz = z;
            z = z0 + (2.*_n-1.) * std::log(z) + 2.*(_n-1.)/z + 2.*(_n-1.)*(_n-2.)/(z*z);
            dbg<<"z = "<<z<<", dz = "<<z-oldz<<std::endl;
            if (std::abs(z-oldz) < 0.01) break;
        }
        dbg<<"Converged at z = "<<z<<std::endl;
        double R=std::pow(z/_b, _n);
        dbg<<"R = (z/b)^n = "<<R<<std::endl;
        return R;
    }

    // Constructor to initialize Sersic constants and k lookup table
    SBSersic::SersicInfo::SersicInfo(double n) : _n(n), _inv2n(1./(2.*n)) 
    {
        // Going to constraint range of allowed n to those I have looked at
        if (_n<0.5 || _n>4.2) throw SBError("Requested Sersic index out of range");

        // Formula for b from Ciotti & Bertin (1999)
        _b = 2.*_n - (1./3.)
            + (4./405.)/_n
            + (46./25515.)/(_n*_n)
            + (131./1148175.)/(_n*_n*_n)
            - (2194697./30690717750.)/(_n*_n*_n*_n);

        double b2n = std::pow(_b,2.*_n);  // used frequently here
        double b4n = b2n*b2n;
        // The normalization factor to give unity flux integral:
        double gamma2n = tgamma(2.*_n);
        _norm = b2n / (2.*M_PI*_n*gamma2n);

        // The small-k expansion of the Hankel transform is (normalized to have flux=1):
        // 1 - Gamma(4n) / 4 b^2n Gamma(2n) + Gamma(6n) / 64 b^4n Gamma(2n)
        //   - Gamma(8n) / 2304 b^6n Gamma(2n)
        // The quadratic term of small-k expansion:
        _kderiv2 = -tgamma(4.*_n) / (4.*b2n*gamma2n) ; 
        // And a quartic term:
        _kderiv4 = tgamma(6.*_n) / (64.*b4n*gamma2n);

        dbg << "Building for n=" << _n << " b= " << _b << " norm= " << _norm << std::endl;
        dbg << "Deriv terms: " << _kderiv2 << " " << _kderiv4 << std::endl;

        // When is it safe to use low-k approximation?  
        // See when next term past quartic is at accuracy threshold
        double kderiv6 = tgamma(8*_n) / (2304.*b4n*b2n*gamma2n);
        dbg<<"kderiv6 = "<<kderiv6<<std::endl;
        double kmin = std::pow(sbp::kvalue_accuracy / kderiv6, 1./6.);
        dbg<<"kmin = "<<kmin<<std::endl;
        _ksq_min = kmin * kmin;

        // How far should nominal profile extend?
        // Estimate number of effective radii needed to enclose (1-alias_threshold) of flux
        double R = findMaxR(sbp::alias_threshold,gamma2n);
        // Go to at least 5 re
        if (R < 5) R = 5;
        dbg<<"R => "<<R<<std::endl;
        _stepK = M_PI / R;
        dbg<<"stepK = "<<_stepK<<std::endl;

        // Now start building the lookup table for FT of the profile.

        // Normalization for integral at k=0:
        double hankel_norm = _n*gamma2n/b2n;
        dbg<<"hankel_norm = "<<hankel_norm<<std::endl;

        // Along the way, find the last k that has a kValue > 1.e-3
        double maxlogk = 0.;
        // Keep going until at least 5 in a row have kvalues below kvalue_accuracy.
        int n_below_thresh = 0;

        double integ_maxR = findMaxR(sbp::kvalue_accuracy * hankel_norm,gamma2n);
        //double integ_maxR = integ::MOCK_INF;

        double dlogk = 0.1;
        // Don't go past k = 500
        for (double logk = std::log(kmin)-0.001; logk < std::log(500.); logk += dlogk) {
            SersicIntegrand I(_n, _b, std::exp(logk));
            double val = integ::int1d(
                I, 0., integ_maxR, sbp::integration_relerr, sbp::integration_abserr*hankel_norm);
            val /= hankel_norm;
            xdbg<<"logk = "<<logk<<", ft("<<exp(logk)<<") = "<<val<<std::endl;
            _ft.addEntry(logk,val);

            if (std::abs(val) > sbp::maxk_threshold) maxlogk = logk;

            if (std::abs(val) > sbp::kvalue_accuracy) n_below_thresh = 0;
            else ++n_below_thresh;
            if (n_below_thresh == 5) break;
        }
        _maxK = exp(maxlogk);
        xdbg<<"maxK with val >= "<<sbp::maxk_threshold<<" = "<<_maxK<<std::endl;
        _ksq_max = exp(_ft.argMax());

        // Next, set up the classes for photon shooting
        _radial.reset(new SersicRadialFunction(_n, _b));
        std::vector<double> range(2,0.);
        range[1] = R;
        _sampler.reset(new OneDimensionalDeviate( *_radial, range, true));
    }

<<<<<<< HEAD
    PhotonArray SBSersic::SersicInfo::shoot(int N, UniformDeviate ud) const 
=======
    PhotonArray SBSersic::SersicInfo::shoot(int N, UniformDeviate& ud) const
>>>>>>> 8e1a37a0
    {
        PhotonArray result = _sampler->shoot(N,ud);
        result.scaleFlux(_norm);
        return result;
    }

    class MoffatScaleRadiusFunc 
    {
    public:
        MoffatScaleRadiusFunc(double re, double rm, double beta) :
            _re(re), _rm(rm), _beta(beta) {}
        double operator()(double rd) const
        {
            double fre = 1.-std::pow(1.+(_re*_re)/(rd*rd), 1.-_beta);
            double frm = 1.-std::pow(1.+(_rm*_rm)/(rd*rd), 1.-_beta);
            xdbg<<"func("<<rd<<") = 2*"<<fre<<" - "<<frm<<" = "<<2.*fre-frm<<std::endl;
            return 2.*fre-frm;
        }
    private:
        double _re,_rm,_beta;
    };

    double MoffatCalculateScaleRadiusFromHLR(double re, double rm, double beta)
    {
        dbg<<"Start MoffatCalculateScaleRadiusFromHLR\n";
        // The basic equation that is relevant here is the flux of a Moffat profile
        // out to some radius.
        // flux(R) = int( (1+r^2/rd^2 )^(-beta) 2pi r dr, r=0..R )
        //         = (pi rd^2 / (beta-1)) (1 - (1+R^2/rd^2)^(1-beta) )
        // For now, we can ignore the first factor.  We call the second factor fluxfactor below,
        // or in this function f(R).
        // 
        // We are given two values of R for which we know that the ratio of their fluxes is 1/2:
        // f(re) = 0.5 * f(rm)
        //
        if (rm == 0.) {
            // If rm = infinity (which we actually indicate with rm=0), then we can solve for 
            // rd analytically:
            //
            // f(rm) = 1
            // f(re) = 0.5 = 1 - (1+re^2/rd^2)^(1-beta)
            // re^2/rd^2 = 0.5^(1/(1-beta)) - 1
            double rerd = sqrt( std::pow(0.5, 1./(1.-beta)) - 1.);
            dbg<<"rm = 0, so analytic.\n";
            xdbg<<"rd = re/rerd = "<<re<<" / "<<rerd<<" = "<<re/rerd<<std::endl;
            return re / rerd;
        } else {
            // If trunc < infinity, then the equations are slightly circular:
            // f(rm) = 1 - (1 + rm^2/rd^2)^(1-beta)
            // 2*f(re) = 2 - 2*(1 + re^2/rd^2)^(1-beta)
            // 2*(1+re^2/rd^2)^(1-beta) = 1 + (1+rm^2/rd^2)^(1-beta)
            // 
            // As rm decreases, rd increases.  
            // Eventually rd increases to infinity.  When does that happen:
            // Take the limit as rd->infinity in the above equation:
            // 2 + 2*(1-beta) re^2/rd^2) = 1 + 1 + (1-beta) rm^2/rd^2
            // 2 re^2 = rm^2
            // rm = sqrt(2) * re
            // So this is the limit for how low rm is allowed to be for a given re
            if (rm <= sqrt(2.) * re)
                throw SBError("Moffat truncation radius must be > sqrt(2) * half_light_radius.");

            dbg<<"rm != 0, so not analytic.\n";
            MoffatScaleRadiusFunc func(re,rm,beta);
            // For the lower bound of rd, we can use the untruncated value:
            double r1 = re / sqrt( std::pow(0.5, 1./(1.-beta)) - 1.);
            xdbg<<"r1 = "<<r1<<std::endl;
            // For the upper bound, we don't really have a good choice, so start with 2*r1
            // and we'll expand it if necessary.
            double r2 = 2. * r1;
            xdbg<<"r2 = "<<r2<<std::endl;
            Solve<MoffatScaleRadiusFunc> solver(func,r1,r2);
            solver.setMethod(Brent);
            solver.bracketUpper();
            xdbg<<"After bracket, range is "<<solver.getLowerBound()<<" .. "<<
                solver.getUpperBound()<<std::endl;
            double rd = solver.root();
            xdbg<<"Root is "<<rd<<std::endl;
            return rd;
        }
    }

    SBMoffat::SBMoffatImpl::SBMoffatImpl(double beta, double size, RadiusType rType,
                                         double trunc, double flux) : 
        _beta(beta), _flux(flux), _trunc(trunc), _ft(Table<double,double>::spline),
        _re(0.) // initially set to zero, may be updated by size or getHalfLightRadius()
    {
        xdbg<<"Start SBMoffat constructor: \n";
        xdbg<<"beta = "<<_beta<<"\n";
        xdbg<<"flux = "<<_flux<<"\n";
        xdbg<<"trunc = "<<_trunc<<"\n";

        if (_trunc == 0. && beta <= 1.) 
            throw SBError("Moffat profiles with beta <= 1 must be truncated.");

        // First, relation between FWHM and rD:
        double FWHMrD = 2.* sqrt(std::pow(2., 1./_beta)-1.);
        xdbg<<"FWHMrD = "<<FWHMrD<<"\n";

        // Set size of this instance according to type of size given in constructor:
        switch (rType) {
          case FWHM:
               _rD = size / FWHMrD;
               break;
          case HALF_LIGHT_RADIUS: 
               {
                   _re = size;
                   // This is a bit complicated, so break it out into its own function.
                   _rD = MoffatCalculateScaleRadiusFromHLR(_re,trunc,_beta);
               }
               break;
          case SCALE_RADIUS:
               _rD = size;
               break;
          default:
               throw SBError("Unknown SBMoffat::RadiusType");
        }

        double maxRrD;
        if (trunc > 0.) {
            maxRrD = trunc / _rD;  // note new usage of trunc in physical units requires _rD here
            xdbg<<"maxRrD = "<<maxRrD<<"\n";

            // Analytic integration of total flux:
            _fluxFactor = 1. - std::pow( 1+maxRrD*maxRrD, (1.-_beta));
        } else {
            _fluxFactor = 1.;

            // Set maxRrD to the radius where surface brightness is kvalue_accuracy
            // of center value.  (I know this isn't  a kvalue, but the same level 
            // is probably appropriate here.)
            // (1+R^2)^-beta = kvalue_accuracy
            // And ignore the 1+ part of (1+R^2), so
            maxRrD = std::pow(sbp::kvalue_accuracy,-1./(2.*_beta));
            xdbg<<"Not truncate.  Calculated maxRrD = "<<maxRrD<<"\n";
        }

        _FWHM = FWHMrD * _rD;
        _maxR = maxRrD * _rD;
        _maxR_sq = _maxR * _maxR;
        _rD_sq = _rD * _rD;
        _norm = _flux * (_beta-1.) / (M_PI * _fluxFactor * _rD_sq);

        dbg << "Moffat rD " << _rD << " fluxFactor " << _fluxFactor
            << " norm " << _norm << " maxRrD " << _maxR << std::endl;

        if (_beta == 1) pow_beta = &SBMoffat::pow_1;
        else if (_beta == 2) pow_beta = &SBMoffat::pow_2;
        else if (_beta == 3) pow_beta = &SBMoffat::pow_3;
        else if (_beta == 4) pow_beta = &SBMoffat::pow_4;
        else if (_beta == int(_beta)) pow_beta = &SBMoffat::pow_int;
        else pow_beta = &SBMoffat::pow_gen;

        setupFT();
    }

    double SBMoffat::SBMoffatImpl::getHalfLightRadius() const 
    {
        // Done here since _re depends on _fluxFactor and thus requires _rD in advance, so this 
        // needs to happen largely post setup. Doesn't seem efficient to ALWAYS calculate it above,
        // so we'll just calculate it once if requested and store it.
        if (_re == 0.) {
            _re = _rD * sqrt(std::pow(1.-0.5*_fluxFactor , 1./(1.-_beta)) - 1.);
        }
        return _re;
    }

    double SBMoffat::SBMoffatImpl::xValue(const Position<double>& p) const 
    {
        double rsq = p.x*p.x + p.y*p.y;
        if (rsq > _maxR_sq) return 0.;
        else return _norm / pow_beta(1.+rsq/_rD_sq, _beta);
    }

    std::complex<double> SBMoffat::SBMoffatImpl::kValue(const Position<double>& k) const 
    {
        double ksq = k.x*k.x + k.y*k.y;
        if (ksq > _ft.argMax()) return 0.;
        else return _ft(ksq);
    }

    // Set maxK to the value where the FT is down to maxk_threshold
    double SBMoffat::SBMoffatImpl::maxK() const 
    {
        // _maxK is determined during setupFT() as the last k value to have a  kValue > 1.e-3.
#if 1
        return _maxK;
#else
        // Old version from Gary:
        // Require at least 16 points across FWHM when drawing:
        return 16.*M_PI / _FWHM;
#endif
    }

    // The amount of flux missed in a circle of radius pi/stepk should miss at 
    // most alias_threshold of the flux.
    double SBMoffat::SBMoffatImpl::stepK() const
    {
        dbg<<"Find Moffat stepK\n";
        dbg<<"beta = "<<_beta<<std::endl;
#if 1
        // The fractional flux out to radius R is (if not truncated)
        // 1 - (1+R^2)^(1-beta)
        // So solve (1+R^2)^(1-beta) = alias_threshold
        if (_beta <= 1.1) {
            // Then flux never converges (or nearly so), so just use truncation radius
            return M_PI / _maxR;
        } else {
            // Ignore the 1 in (1+R^2), so approximately:
            double R = std::pow(sbp::alias_threshold, 0.5/(1.-_beta)) * _rD;
            dbg<<"R = "<<R<<std::endl;
            // If it is truncated at less than this, drop to that value.
            if (R > _maxR) R = _maxR;
            dbg<<"_maxR = "<<_maxR<<std::endl;
            dbg<<"R => "<<R<<std::endl;
            dbg<<"stepk = "<<(M_PI/R)<<std::endl;
            return M_PI / R;
        }
#else
        // Old version from Gary:
        // Make FFT's periodic at 4x truncation radius or 1.5x diam at alias_threshold,
        // whichever is smaller
        return 2.*M_PI / std::min(4.*_maxR, 
                                  3.*sqrt(std::pow(sbp::alias_threshold, -1./_beta)-1.)*_rD);
#endif
    }

    // Integrand class for the Hankel transform of Moffat
    class MoffatIntegrand : public std::unary_function<double,double>
    {
    public:
        MoffatIntegrand(double beta, double k, double (*pb)(double, double)) : 
            _beta(beta), _k(k), pow_beta(pb) {}
        double operator()(double r) const 
        { return r/pow_beta(1.+r*r, _beta)*j0(_k*r); }

    private:
        double _beta;
        double _k;
        double (*pow_beta)(double x, double beta);
    };

    void SBMoffat::SBMoffatImpl::setupFT()
    {
        if (_ft.size() > 0) return;

        // Do a Hankel transform and store the results in a lookup table.

        double nn = _norm * 2.*M_PI * _rD_sq;
        //double maxR = _fluxFactor == 1. ? integ::MOCK_INF : _maxR / _rD;
        double maxR = _maxR / _rD;

        // Along the way, find the last k that has a kValue > 1.e-3
        double maxK_val = sbp::maxk_threshold * _flux;
        dbg<<"Looking for maxK_val = "<<maxK_val<<std::endl;
        // Keep going until at least 5 in a row have kvalues below kvalue_accuracy.
        // (It's oscillatory, so want to make sure not to stop at a zero crossing.)
        double thresh = sbp::kvalue_accuracy * _flux;

        // These are dimensionless k values for doing the integral.
        double dk = 0.1;
        dbg<<"dk = "<<dk<<std::endl;
        int n_below_thresh = 0;
        // Don't go past k = 50
        for(double k=0.; k < 50; k += dk) {
            MoffatIntegrand I(_beta, k, pow_beta);
            double val = integ::int1d(
                I, 0., maxR, sbp::integration_relerr, sbp::integration_abserr);
            val *= nn;

            double kreal = k / _rD;
            xdbg<<"ft("<<kreal<<") = "<<val<<std::endl;
            _ft.addEntry( kreal*kreal, val );

            if (std::abs(val) > maxK_val) _maxK = kreal;

            if (std::abs(val) > thresh) n_below_thresh = 0;
            else ++n_below_thresh;
            if (n_below_thresh == 5) break;
        }
        dbg<<"maxK = "<<_maxK<<std::endl;
    }

    /*************************************************************
     * Photon-shooting routines
     *************************************************************/

    template <class T>
    void SBProfile::drawShoot(ImageView<T> img, double N, UniformDeviate u) const 
    {
        const int maxN = 100000;

        // Clear image before adding photons, for consistency with draw() methods.
        img.fill(0.);  
        double origN = N;
        xdbg<<"origN = "<<origN<<std::endl;
        while (N > maxN) {
            xdbg<<"shoot "<<maxN<<std::endl;
            assert(_pimpl.get());
            PhotonArray pa = _pimpl->shoot(maxN, u);
            pa.scaleFlux(maxN / origN);
            pa.addTo(img);
            N -= maxN;
        }
        xdbg<<"shoot "<<N<<std::endl;
        assert(_pimpl.get());
        PhotonArray pa = _pimpl->shoot(int(N), u);
        pa.scaleFlux(N / origN);
        pa.addTo(img);
    }
<<<<<<< HEAD
    
    PhotonArray SBAdd::SBAddImpl::shoot(int N, UniformDeviate u) const 
=======

    PhotonArray SBAdd::SBAddImpl::shoot(int N, UniformDeviate& u) const 
>>>>>>> 8e1a37a0
    {
        double totalAbsoluteFlux = getPositiveFlux() + getNegativeFlux();
        double fluxPerPhoton = totalAbsoluteFlux / N;

        // Initialize the output array
        PhotonArray result(0);
        result.reserve(N);

        double remainingAbsoluteFlux = totalAbsoluteFlux;
        int remainingN = N;

        // Get photons from each summand, using BinomialDeviate to
        // randomize distribution of photons among summands
        for (ConstIter pptr = _plist.begin(); pptr!= _plist.end(); ++pptr) {
            double thisAbsoluteFlux = pptr->getPositiveFlux() + pptr->getNegativeFlux();

            // How many photons to shoot from this summand?
            int thisN = remainingN;  // All of what's left, if this is the last summand...
            std::list<SBProfile>::const_iterator nextPtr = pptr;
            ++nextPtr;
            if (nextPtr!=_plist.end()) {
                // otherwise allocate a randomized fraction of the remaining photons to this summand:
                BinomialDeviate bd(u, remainingN, thisAbsoluteFlux/remainingAbsoluteFlux);
                thisN = bd();
            }
            if (thisN > 0) {
                PhotonArray thisPA = pptr->shoot(thisN, u);
                // Now rescale the photon fluxes so that they are each nominally fluxPerPhoton
                // whereas the shoot() routine would have made them each nominally 
                // thisAbsoluteFlux/thisN
                thisPA.scaleFlux(fluxPerPhoton*thisN/thisAbsoluteFlux);
                result.append(thisPA);
            }
            remainingN -= thisN;
            remainingAbsoluteFlux -= thisAbsoluteFlux;
            if (remainingN <=0) break;
            if (remainingAbsoluteFlux <= 0.) break;
        }

<<<<<<< HEAD
        // This process produces correlated photons, so mark the resulting array as such.
        if (_plist.size() > 1) result.setCorrelated();
        
=======
>>>>>>> 8e1a37a0
        return result;
    }

    PhotonArray SBConvolve::SBConvolveImpl::shoot(int N, UniformDeviate u) const 
    {
        std::list<SBProfile>::const_iterator pptr = _plist.begin();
        if (pptr==_plist.end())
            throw SBError("Cannot shoot() for empty SBConvolve");
        PhotonArray result = pptr->shoot(N, u);
        // It may be necessary to shuffle when convolving because we do
        // do not have a gaurantee that the convolvee's photons are
        // uncorrelated, e.g. they might both have their negative ones
        // at the end.
        // However, this decision is now made by the convolve method.
        for (++pptr; pptr != _plist.end(); ++pptr)
            result.convolve( pptr->shoot(N, u), u);
        return result;
    }

<<<<<<< HEAD
    PhotonArray SBDistort::SBDistortImpl::shoot(int N, UniformDeviate u) const 
=======
    PhotonArray SBTransform::SBTransformImpl::shoot(int N, UniformDeviate& u) const 
>>>>>>> 8e1a37a0
    {
        // Simple job here: just remap coords of each photon, then change flux
        // If there is overall magnification in the transform
        PhotonArray result = _adaptee.shoot(N,u);
        for (int i=0; i<result.size(); i++) {
            Position<double> xy = fwd(Position<double>(result.getX(i), result.getY(i))+_cen);
            result.setPhoton(i,xy.x, xy.y, result.getFlux(i)*_absdet);
        }
        return result;
    }

    PhotonArray SBGaussian::SBGaussianImpl::shoot(int N, UniformDeviate u) const 
    {
        PhotonArray result(N);
        double fluxPerPhoton = _flux/N;
        for (int i=0; i<N; i++) {
            // First get a point uniformly distributed on unit circle
            double xu, yu, rsq;
            do {
                xu = 2.*u()-1.;
                yu = 2.*u()-1.;
                rsq = xu*xu+yu*yu;
            } while (rsq>=1. || rsq==0.);

            // Then map it to desired Gaussian with analytic transformation
            double factor = _sigma*sqrt( -2.*std::log(rsq)/rsq);
            result.setPhoton(i,factor*xu, factor*yu, fluxPerPhoton);
        }
        return result;
    }

    PhotonArray SBSersic::SBSersicImpl::shoot(int N, UniformDeviate ud) const
    {
        // Get photons from the SersicInfo structure, rescale flux and size for this instance
        PhotonArray result = _info->shoot(N,ud);
        result.scaleFlux(_flux);
        result.scaleXY(_re);
        return result;
    }

    PhotonArray SBExponential::SBExponentialImpl::shoot(int N, UniformDeviate u) const
    {
        // Accuracy to which to solve for (log of) cumulative flux distribution:
        const double Y_TOLERANCE=1.e-6;

        double fluxPerPhoton = getFlux() / N;
        PhotonArray result(N);
        // The cumulative distribution of flux is 1-(1+r)exp(-r).
        // Here is a way to solve for r by an initial guess followed
        // by Newton-Raphson iterations.  Probably not
        // the most efficient thing since there are logs in the iteration.
        for (int i=0; i<N; i++) {
            double y = u();
            if (y==0.) {
                // In case of infinite radius - just set to origin:
                result.setPhoton(i,0.,0.,fluxPerPhoton);
                continue;
            }
            // Initial guess
            y = -std::log(y);
            double r = y>2. ? y : sqrt(2.*y);
            double dy = y - r + std::log(1.+r);
            while ( std::abs(dy) > Y_TOLERANCE) {
                r = r + (1.+r)*dy/r;
                dy = y - r + std::log(1.+r);
            }
            // Draw another random for azimuthal angle (could use the unit-circle trick here...)
            double theta = 2.*M_PI*u();
            result.setPhoton(i,_r0*r*std::cos(theta), _r0*r*std::sin(theta), fluxPerPhoton);
        }
        return result;
    }

    PhotonArray SBAiry::SBAiryImpl::shoot(int N, UniformDeviate u) const
    {
        // Use the OneDimensionalDeviate to sample from scale-free distribution
        checkSampler();
        PhotonArray pa=_sampler->shoot(N, u);
        // Then rescale for this flux & size
        pa.scaleFlux(_flux);
        pa.scaleXY(1./_D);
        return pa;
    }

    void SBAiry::SBAiryImpl::flushSampler() const 
    { _sampler.reset(); }

    void SBAiry::SBAiryImpl::checkSampler() const 
    {
        if (_sampler.get()) return;
        std::vector<double> ranges(1,0.);
        // Break Airy function into ranges that will not have >1 extremum:
        double xmin = (1.1 - 0.5*_obscuration);
        // Use Schroeder (10.1.18) limit of EE at large radius.
        // to stop sampler at radius with EE>(1-alias_threshold).
        // TODO: Is alias_threshold appropriate for photon shooting?  
        //       Should we introduce another parameter that might work similarly
        //       and try to be consistent across all profiles?
        //       Or maybe the same new xvalue_accuracy I proposed above.
        double maximumRadius = 2./(sbp::alias_threshold * M_PI*M_PI * (1-_obscuration));
        while (xmin < maximumRadius) {
            ranges.push_back(xmin);
            xmin += 0.5;
        }
        ranges.push_back(xmin);
        _sampler.reset(new OneDimensionalDeviate(_radial, ranges, true));
    }

    PhotonArray SBBox::SBBoxImpl::shoot(int N, UniformDeviate u) const
    {
        PhotonArray result(N);
        for (int i=0; i<result.size(); i++)
            result.setPhoton(i, _xw*(u()-0.5), _yw*(u()-0.5), _flux/N);
        return result;
    }

    PhotonArray SBMoffat::SBMoffatImpl::shoot(int N, UniformDeviate u) const
    {
        // Moffat has analytic inverse-cumulative-flux function.
        PhotonArray result(N);
        double fluxPerPhoton = _flux/N;
        for (int i=0; i<N; i++) {
            // First get a point uniformly distributed on unit circle
            double xu, yu, rsq;
            do {
                xu = 2.*u()-1.;
                yu = 2.*u()-1.;
                rsq = xu*xu+yu*yu;
            } while (rsq>=1. || rsq==0.);

            // Then map it to the Moffat flux distribution
            double newRsq = std::pow( 1.-rsq*_fluxFactor , 1./(1.-_beta)) - 1.;
            double rFactor = _rD*sqrt(newRsq / rsq);
            result.setPhoton(i,rFactor*xu, rFactor*yu, fluxPerPhoton);
        }
        return result;
    }

    // instantiate template functions for expected image types
    template double SBProfile::SBProfileImpl::doFillXImage2(ImageView<float>& img, double dx) const;
    template double SBProfile::SBProfileImpl::doFillXImage2(ImageView<double>& img, double dx) const;

    template void SBProfile::drawShoot(ImageView<float> image, double N, UniformDeviate ud) const;
    template void SBProfile::drawShoot(ImageView<double> image, double N, UniformDeviate ud) const;
    template void SBProfile::drawShoot(Image<float>& image, double N, UniformDeviate ud) const;
    template void SBProfile::drawShoot(Image<double>& image, double N, UniformDeviate ud) const;

    template double SBProfile::draw(Image<float>& img, double dx, int wmult) const;
    template double SBProfile::draw(Image<double>& img, double dx, int wmult) const;
    template double SBProfile::draw(ImageView<float>& img, double dx, int wmult) const;
    template double SBProfile::draw(ImageView<double>& img, double dx, int wmult) const;

    template double SBProfile::plainDraw(Image<float>& I, double dx, int wmult) const;
    template double SBProfile::plainDraw(Image<double>& I, double dx, int wmult) const;
    template double SBProfile::plainDraw(ImageView<float>& I, double dx, int wmult) const;
    template double SBProfile::plainDraw(ImageView<double>& I, double dx, int wmult) const;

    template double SBProfile::fourierDraw(Image<float>& I, double dx, int wmult) const;
    template double SBProfile::fourierDraw(Image<double>& I, double dx, int wmult) const;
    template double SBProfile::fourierDraw(ImageView<float>& I, double dx, int wmult) const;
    template double SBProfile::fourierDraw(ImageView<double>& I, double dx, int wmult) const;

    template void SBProfile::drawK(
        Image<float>& Re, Image<float>& Im, double dk, int wmult) const;
    template void SBProfile::drawK(
        Image<double>& Re, Image<double>& Im, double dk, int wmult) const;
    template void SBProfile::drawK(
        ImageView<float>& Re, ImageView<float>& Im, double dk, int wmult) const;
    template void SBProfile::drawK(
        ImageView<double>& Re, ImageView<double>& Im, double dk, int wmult) const;

    template void SBProfile::plainDrawK(
        Image<float>& Re, Image<float>& Im, double dk, int wmult) const;
    template void SBProfile::plainDrawK(
        Image<double>& Re, Image<double>& Im, double dk, int wmult) const;
    template void SBProfile::plainDrawK(
        ImageView<float>& Re, ImageView<float>& Im, double dk, int wmult) const;
    template void SBProfile::plainDrawK(
        ImageView<double>& Re, ImageView<double>& Im, double dk, int wmult) const;

    template void SBProfile::fourierDrawK(
        Image<float>& Re, Image<float>& Im, double dk, int wmult) const;
    template void SBProfile::fourierDrawK(
        Image<double>& Re, Image<double>& Im, double dk, int wmult) const;
    template void SBProfile::fourierDrawK(
        ImageView<float>& Re, ImageView<float>& Im, double dk, int wmult) const;
    template void SBProfile::fourierDrawK(
        ImageView<double>& Re, ImageView<double>& Im, double dk, int wmult) const;

}<|MERGE_RESOLUTION|>--- conflicted
+++ resolved
@@ -2159,11 +2159,7 @@
         _sampler.reset(new OneDimensionalDeviate( *_radial, range, true));
     }
 
-<<<<<<< HEAD
-    PhotonArray SBSersic::SersicInfo::shoot(int N, UniformDeviate ud) const 
-=======
     PhotonArray SBSersic::SersicInfo::shoot(int N, UniformDeviate& ud) const
->>>>>>> 8e1a37a0
     {
         PhotonArray result = _sampler->shoot(N,ud);
         result.scaleFlux(_norm);
@@ -2452,7 +2448,7 @@
      *************************************************************/
 
     template <class T>
-    void SBProfile::drawShoot(ImageView<T> img, double N, UniformDeviate u) const 
+    void SBProfile::drawShoot(ImageView<T> img, double N, UniformDeviate& u) const 
     {
         const int maxN = 100000;
 
@@ -2474,13 +2470,8 @@
         pa.scaleFlux(N / origN);
         pa.addTo(img);
     }
-<<<<<<< HEAD
-    
-    PhotonArray SBAdd::SBAddImpl::shoot(int N, UniformDeviate u) const 
-=======
 
     PhotonArray SBAdd::SBAddImpl::shoot(int N, UniformDeviate& u) const 
->>>>>>> 8e1a37a0
     {
         double totalAbsoluteFlux = getPositiveFlux() + getNegativeFlux();
         double fluxPerPhoton = totalAbsoluteFlux / N;
@@ -2520,16 +2511,13 @@
             if (remainingAbsoluteFlux <= 0.) break;
         }
 
-<<<<<<< HEAD
         // This process produces correlated photons, so mark the resulting array as such.
         if (_plist.size() > 1) result.setCorrelated();
         
-=======
->>>>>>> 8e1a37a0
         return result;
     }
 
-    PhotonArray SBConvolve::SBConvolveImpl::shoot(int N, UniformDeviate u) const 
+    PhotonArray SBConvolve::SBConvolveImpl::shoot(int N, UniformDeviate& u) const 
     {
         std::list<SBProfile>::const_iterator pptr = _plist.begin();
         if (pptr==_plist.end())
@@ -2545,11 +2533,7 @@
         return result;
     }
 
-<<<<<<< HEAD
-    PhotonArray SBDistort::SBDistortImpl::shoot(int N, UniformDeviate u) const 
-=======
     PhotonArray SBTransform::SBTransformImpl::shoot(int N, UniformDeviate& u) const 
->>>>>>> 8e1a37a0
     {
         // Simple job here: just remap coords of each photon, then change flux
         // If there is overall magnification in the transform
@@ -2561,7 +2545,7 @@
         return result;
     }
 
-    PhotonArray SBGaussian::SBGaussianImpl::shoot(int N, UniformDeviate u) const 
+    PhotonArray SBGaussian::SBGaussianImpl::shoot(int N, UniformDeviate& u) const 
     {
         PhotonArray result(N);
         double fluxPerPhoton = _flux/N;
@@ -2581,7 +2565,7 @@
         return result;
     }
 
-    PhotonArray SBSersic::SBSersicImpl::shoot(int N, UniformDeviate ud) const
+    PhotonArray SBSersic::SBSersicImpl::shoot(int N, UniformDeviate& ud) const
     {
         // Get photons from the SersicInfo structure, rescale flux and size for this instance
         PhotonArray result = _info->shoot(N,ud);
@@ -2590,7 +2574,7 @@
         return result;
     }
 
-    PhotonArray SBExponential::SBExponentialImpl::shoot(int N, UniformDeviate u) const
+    PhotonArray SBExponential::SBExponentialImpl::shoot(int N, UniformDeviate& u) const
     {
         // Accuracy to which to solve for (log of) cumulative flux distribution:
         const double Y_TOLERANCE=1.e-6;
@@ -2623,7 +2607,7 @@
         return result;
     }
 
-    PhotonArray SBAiry::SBAiryImpl::shoot(int N, UniformDeviate u) const
+    PhotonArray SBAiry::SBAiryImpl::shoot(int N, UniformDeviate& u) const
     {
         // Use the OneDimensionalDeviate to sample from scale-free distribution
         checkSampler();
@@ -2658,7 +2642,7 @@
         _sampler.reset(new OneDimensionalDeviate(_radial, ranges, true));
     }
 
-    PhotonArray SBBox::SBBoxImpl::shoot(int N, UniformDeviate u) const
+    PhotonArray SBBox::SBBoxImpl::shoot(int N, UniformDeviate& u) const
     {
         PhotonArray result(N);
         for (int i=0; i<result.size(); i++)
@@ -2666,7 +2650,7 @@
         return result;
     }
 
-    PhotonArray SBMoffat::SBMoffatImpl::shoot(int N, UniformDeviate u) const
+    PhotonArray SBMoffat::SBMoffatImpl::shoot(int N, UniformDeviate& u) const
     {
         // Moffat has analytic inverse-cumulative-flux function.
         PhotonArray result(N);
@@ -2692,10 +2676,10 @@
     template double SBProfile::SBProfileImpl::doFillXImage2(ImageView<float>& img, double dx) const;
     template double SBProfile::SBProfileImpl::doFillXImage2(ImageView<double>& img, double dx) const;
 
-    template void SBProfile::drawShoot(ImageView<float> image, double N, UniformDeviate ud) const;
-    template void SBProfile::drawShoot(ImageView<double> image, double N, UniformDeviate ud) const;
-    template void SBProfile::drawShoot(Image<float>& image, double N, UniformDeviate ud) const;
-    template void SBProfile::drawShoot(Image<double>& image, double N, UniformDeviate ud) const;
+    template void SBProfile::drawShoot(ImageView<float> image, double N, UniformDeviate& ud) const;
+    template void SBProfile::drawShoot(ImageView<double> image, double N, UniformDeviate& ud) const;
+    template void SBProfile::drawShoot(Image<float>& image, double N, UniformDeviate& ud) const;
+    template void SBProfile::drawShoot(Image<double>& image, double N, UniformDeviate& ud) const;
 
     template double SBProfile::draw(Image<float>& img, double dx, int wmult) const;
     template double SBProfile::draw(Image<double>& img, double dx, int wmult) const;
